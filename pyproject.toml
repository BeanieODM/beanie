--- conflicted
+++ resolved
@@ -27,13 +27,8 @@
     "motor>=2.5.0,<4.0.0",
     "click>=7",
     "toml",
-<<<<<<< HEAD
-    "lazy-model==0.1.0b0",
+    "lazy-model==0.2.0",
     "typing-extensions>=4.7; python_version < '3.11'",
-=======
-    "lazy-model==0.2.0",
-    "typing-extensions>=4.7"
->>>>>>> e6a47ad2
 ]
 
 [project.optional-dependencies]
