[build-system]
requires = ["flit_core >=3.2,<4"]
build-backend = "flit_core.buildapi"

[project]
name = "beanie"
version = "1.29.0"
description = "Asynchronous Python ODM for MongoDB"
readme = "README.md"
requires-python = ">=3.9,<4.0"
license = { file="LICENSE" }
authors = [
    {name = "Roman Right", email = "roman-right@protonmail.com"}
]
keywords = ["mongodb", "odm", "orm", "pydantic", "mongo", "async", "python"]
classifiers = [
    "License :: OSI Approved :: Apache Software License",
    "Development Status :: 5 - Production/Stable",
    "Intended Audience :: Developers",
    "Operating System :: OS Independent",
    "Topic :: Database",
    "Topic :: Software Development :: Libraries :: Python Modules",
    "Typing :: Typed",
]
dependencies = [
    "pydantic>=1.10.18,<3.0",
    "click>=7",
<<<<<<< HEAD
    "toml",
    "lazy-model==0.3.0",
    "pymongo>=4.11.0,<5.0.0",
=======
    "tomli>=2.2.1,<3.0.0; python_version < '3.11'",
    "lazy-model==0.2.0",
    "typing-extensions>=4.7",
>>>>>>> f6dc433b
]

[project.optional-dependencies]
test = [
    "pre-commit>=3.5.0",
    "pytest>=8.3.3",
    "pytest-asyncio>=0.24.0",
    "pytest-cov>=5.0.0",
    "dnspython>=2.1.0",
    "pyright>=0",
    "asgi-lifespan>=1.0.1",
    "httpx>=0.23.0",
    "fastapi>=0.100",
    "pydantic-settings>=2",
    "pydantic-extra-types>=2",
    "pydantic[email]",
]
doc = [
    "Pygments>=2.8.0",
    "Markdown>=3.3",
    "pydoc-markdown>=4.8",
    "mkdocs>=1.4",
    "mkdocs-material>=9.0",
    "jinja2>=3.0.3"
]
queue = ["beanie-batteries-queue>=0.2"]
ci = [
    "tomli>=2.2.1,<3.0.0; python_version < '3.11'",
    "tomli-w>=1.0.0,<2.0.0",
    "requests",
    "types-requests",
]
aws = ["pymongo[aws]>=4.11.0,<5.0.0"]
encryption = ["pymongo[encryption]>=4.11.0,<5.0.0"]
gssapi = ["pymongo[gssapi]>=4.11.0,<5.0.0"]
ocsp = ["pymongo[ocsp]>=4.11.0,<5.0.0"]
snappy = ["pymongo[snappy]>=4.11.0,<5.0.0"]
zstd = ["pymongo[zstd]>=4.11.0,<5.0.0"]

[project.urls]
homepage = "https://beanie-odm.dev"
repository = "https://github.com/roman-right/beanie"

[project.scripts]
beanie = "beanie.executors.migrate:migrations"

# TOOLS

[tool.coverage.run]
branch = true
source = ["beanie"]

[tool.coverage.report]
ignore_errors = true
show_missing = true
fail_under = 80
exclude_lines = [
    'pragma: no cover',
    'if TYPE_CHECKING:',
    'if typing.TYPE_CHECKING:',
    'if __name__ == .__main__.:'
]

[tool.pytest.ini_options]
minversion = "8.0"
addopts = "--cov"
testpaths = [
    "tests",
]
filterwarnings = [
    "error",
    "ignore::DeprecationWarning",
    "ignore::UserWarning",
]
asyncio_mode = "auto"
asyncio_default_fixture_loop_scope = "function"

[tool.beanie.migrations]
path = "beanie/example_migration"
database_name = "beanie_db"

[tool.mypy]
ignore_missing_imports = true

[tool.pyright]
include = ["tests/typing", "beanie"]

[tool.ruff]
line-length = 79
fix = true
target-version = "py312"
include = ["**/*.py", ".github/**/*.py"]

[tool.ruff.lint]
ignore = ["E501"]
extend-select = ["I001"]
per-file-ignores = { "tests/*" = ["E711"] }

# Allow unused variables when underscore-prefixed.
dummy-variable-rgx = "^(_+|(_+[a-zA-Z0-9_]*[a-zA-Z0-9]+?))$"<|MERGE_RESOLUTION|>--- conflicted
+++ resolved
@@ -25,15 +25,9 @@
 dependencies = [
     "pydantic>=1.10.18,<3.0",
     "click>=7",
-<<<<<<< HEAD
-    "toml",
     "lazy-model==0.3.0",
     "pymongo>=4.11.0,<5.0.0",
-=======
-    "tomli>=2.2.1,<3.0.0; python_version < '3.11'",
-    "lazy-model==0.2.0",
     "typing-extensions>=4.7",
->>>>>>> f6dc433b
 ]
 
 [project.optional-dependencies]
