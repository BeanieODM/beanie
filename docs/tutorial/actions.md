# Event-based actions

You can register methods as pre- or post- actions for document events.

Currently supported events:

- Insert
- Replace
- SaveChanges
- Delete
- ValidateOnSave
- Update

Currently supported directions:

<<<<<<< HEAD
- Before
- After

Current operations creating events:

- `insert()` and `save()` for Insert
- `replace()` and `save()` for Replace
- `save_changes()` for SaveChanges
- `insert()`, `replace()`, `save_changes()`, and `save()` for ValidateOnSave
- `delete()` for Delete
=======
- `Before`
- `After`

Current operations creating events:
- `insert()` for Insert
- `replace()` Replace
- `save()` triggers Insert if it is creating a new document, triggers Replace it replaces existing document.
- `save_changes()` for SaveChanges
- `insert()`, `replace()`, `save_changes()`, and `save()` for ValidateOnSave
- `set()`, `update()` for Update
>>>>>>> ad991f26

To register an action, you can use `@before_event` and `@after_event` decorators respectively:

```python
from beanie import Insert, Replace


class Sample(Document):
    num: int
    name: str

    @before_event(Insert)
    def capitalize_name(self):
        self.name = self.name.capitalize()

    @after_event(Replace)
    def num_change(self):
        self.num -= 1
```

It is possible to register action for a list of events:

```python
from beanie import Insert, Replace


class Sample(Document):
    num: int
    name: str

    @before_event([Insert, Replace])
    def capitalize_name(self):
        self.name = self.name.capitalize()
```

This will capitalize the `name` field value before each document insert and replace.

And sync and async methods could work as actions.

```python
from beanie import Insert, Replace


class Sample(Document):
    num: int
    name: str

    @after_event([Insert, Replace])
    async def send_callback(self):
        await client.send(self.id)
```

Actions can be selectively skipped by passing the parameter `skip_actions` when calling
the operations that trigger events. `skip_actions` accepts a list of directions and action names.

```python
from beanie import After, Before, Insert, Replace


class Sample(Document):
    num: int
    name: str

    @before_event(Insert)
    def capitalize_name(self):
        self.name = self.name.capitalize()

    @before_event(Replace)
    def redact_name(self):
        self.name = "[REDACTED]"

    @after_event(Replace)
    def num_change(self):
        self.num -= 1


sample = Sample()

# capitalize_name will not be executed
await sample.insert(skip_actions=['capitalize_name'])

# num_change will not be executed
await sample.replace(skip_actions=[After])

# redact_name and num_change will not be executed
await sample.replace(skip_actions[Before, 'num_change'])
```<|MERGE_RESOLUTION|>--- conflicted
+++ resolved
@@ -13,29 +13,17 @@
 
 Currently supported directions:
 
-<<<<<<< HEAD
-- Before
-- After
-
-Current operations creating events:
-
-- `insert()` and `save()` for Insert
-- `replace()` and `save()` for Replace
-- `save_changes()` for SaveChanges
-- `insert()`, `replace()`, `save_changes()`, and `save()` for ValidateOnSave
-- `delete()` for Delete
-=======
 - `Before`
 - `After`
 
 Current operations creating events:
+
 - `insert()` for Insert
-- `replace()` Replace
-- `save()` triggers Insert if it is creating a new document, triggers Replace it replaces existing document.
+- `replace()` for Replace
+- `save()` triggers Insert if it is creating a new document, triggers Replace if it replaces an existing document
 - `save_changes()` for SaveChanges
 - `insert()`, `replace()`, `save_changes()`, and `save()` for ValidateOnSave
 - `set()`, `update()` for Update
->>>>>>> ad991f26
 
 To register an action, you can use `@before_event` and `@after_event` decorators respectively:
 
