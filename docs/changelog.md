# Changelog

Beanie project changes

<<<<<<< HEAD
## [1.1.0] - 2021-06-02
### Added
- Custom id types. [ISSUE](https://github.com/roman-right/beanie/issues/12)

=======
## [1.0.6] - 2021-06-01

### Fixed

- Typo in the module name.

### Implementation

- Author - [Joran van Apeldoorn](https://github.com/jorants)
- PR - <https://github.com/roman-right/beanie/pull/44>
>>>>>>> f91349b0

## [1.0.5] - 2021-05-25

### Fixed

- Typing.

### Implementation

- PR - <https://github.com/roman-right/beanie/pull/40>

## [1.0.4] - 2021-05-18

### Fixed

- `aggregation_model` -> `projection_model`

### Implementation

- PR - <https://github.com/roman-right/beanie/pull/39>

## [1.0.3] - 2021-05-16

### Added

- Index kwargs in the Indexed field

### Implementation

- Author - [Michael duPont](https://github.com/flyinactor91)
- PR - <https://github.com/roman-right/beanie/pull/32>

## [1.0.2] - 2021-05-16

### Fixed

- Deprecated import

### Implementation

- Author - [Oliver Andrich](https://github.com/oliverandrich)
- PR - <https://github.com/roman-right/beanie/pull/33>

## [1.0.1] - 2021-05-14

### Fixed

- `Document` self annotation

### Implementation

- Issue - <https://github.com/roman-right/beanie/issues/29>

## [1.0.0] - 2021-05-10

### Added

- QueryBuilder

### Changed

- Document class was reworked. [Documentation](https://roman-right.github.io/beanie/api/document/)

### Implementation

- PR - <https://github.com/roman-right/beanie/pull/27>

## [0.4.3] - 2021-04-25

### Fixed

- PydanticObjectId openapi generation

## [0.4.2] - 2021-04-20

### Added

- Python ^3.6.1 support.

### Fixed

- Documents init order in migrations

## [0.4.1] - 2021-04-19

### Added

- Projections support to reduce database load

### Implementation

- Author - [Nicholas Smith](https://github.com/nzsmith1)
- Issue - <https://github.com/roman-right/beanie/issues/16>

## [0.4.0] - 2021-04-18

### Added

- [ODM Documentation](https://roman-right.github.io/beanie/documentation/odm/)

### Changed

- [Documentation](https://roman-right.github.io/beanie/)

## [0.4.0b1] - 2021-04-14

### Added

- Migrations
- `inspect_collection` Document method
- `count_documents` Document method

### Changed

- Session can be provided to the most of the Document methods

### Removed

- Internal `DocumentMeta` class.

## [0.3.4] - 2021-04-09

### Changed

- `Indexed(...)` field supports index types.

### Implementation

- Author - [Joran van Apeldoorn](https://github.com/jorants)

## [0.3.3] - 2021-04-09

### Added

- Simple indexes via type hints.

### Implementation

- Author - [Joran van Apeldoorn](https://github.com/jorants)

## [0.3.2] - 2021-03-25

### Added

- `init_beanie` supports also lists of strings with model paths as
  the` document_models` parameter.

### Implementation

- Author - [Mohamed Nesredin](https://github.com/Mohamed-Kaizen)

## [0.3.1] - 2021-03-21

### Added

- `skip`, `limit` and `sort` parameters in the `find_many` and `find_all`
  methods. [Documentation](https://roman-right.github.io/beanie/#find-many-documents)

## [0.3.0] - 2021-03-19

### Added

- `Collection` - internal class of the `Document` to set up additional
  properties.
- Indexes support.

### Changed

- **Breaking change:** `init_beanie` is async function now.

### Deprecated

- Internal `DocumentMeta` class. Will be removed in **0.4.0**.

[0.3.0]: https://pypi.org/project/beanie/0.3.0

[0.3.1]: https://pypi.org/project/beanie/0.3.1

[0.3.2]: https://pypi.org/project/beanie/0.3.2

[0.3.3]: https://pypi.org/project/beanie/0.3.3

[0.3.4]: https://pypi.org/project/beanie/0.3.4

[0.4.0b1]: https://pypi.org/project/beanie/0.4.0b1

[0.4.0]: https://pypi.org/project/beanie/0.4.0

[0.4.1]: https://pypi.org/project/beanie/0.4.1

[0.4.2]: https://pypi.org/project/beanie/0.4.2

[0.4.3]: https://pypi.org/project/beanie/0.4.3

[1.0.0]: https://pypi.org/project/beanie/1.0.0

[1.0.1]: https://pypi.org/project/beanie/1.0.1

[1.0.2]: https://pypi.org/project/beanie/1.0.2

[1.0.3]: https://pypi.org/project/beanie/1.0.3

[1.0.4]: https://pypi.org/project/beanie/1.0.4

[1.0.5]: https://pypi.org/project/beanie/1.0.5

[1.0.6]: https://pypi.org/project/beanie/1.0.6<|MERGE_RESOLUTION|>--- conflicted
+++ resolved
@@ -2,12 +2,14 @@
 
 Beanie project changes
 
-<<<<<<< HEAD
 ## [1.1.0] - 2021-06-02
 ### Added
-- Custom id types. [ISSUE](https://github.com/roman-right/beanie/issues/12)
-
-=======
+- Custom id types.
+
+### Implementation
+
+- Issue - <https://github.com/roman-right/beanie/issues/12>
+
 ## [1.0.6] - 2021-06-01
 
 ### Fixed
@@ -18,7 +20,6 @@
 
 - Author - [Joran van Apeldoorn](https://github.com/jorants)
 - PR - <https://github.com/roman-right/beanie/pull/44>
->>>>>>> f91349b0
 
 ## [1.0.5] - 2021-05-25
 
