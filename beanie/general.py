--- conflicted
+++ resolved
@@ -1,39 +1,35 @@
-<<<<<<< HEAD
+import asyncio
 import importlib
-
-from typing import List, Type, Union
-=======
-import asyncio
 from typing import List, Type
->>>>>>> 198dab0b
 
 from motor.motor_asyncio import AsyncIOMotorDatabase
 
 from beanie import Document
 
 
-<<<<<<< HEAD
 def get_model(dot_path: str) -> Type[Document]:
     try:
         module_name, class_name = dot_path.rsplit(".", 1)
         return getattr(importlib.import_module(module_name), class_name)
 
     except ValueError:
-        raise ValueError(f"'{dot_path}' doesn't have '.' path, eg. path.to.your.model.class")
+        raise ValueError(
+            f"'{dot_path}' doesn't have '.' path, eg. path.to.your.model.class"
+        )
 
     except AttributeError:
-        raise AttributeError(f"module '{module_name}' has no class called '{class_name}'")
+        raise AttributeError(
+            f"module '{module_name}' has no class called '{class_name}'"
+        )
 
 
-def init_beanie(database: AsyncIOMotorDatabase, document_models: List[Union[Type[Document], str]]):
-    for model_path in document_models:
-        model = get_model(model_path) if isinstance(model_path, str) else model_path
-        model._create_collection(database)
-=======
 async def init_beanie(
     database: AsyncIOMotorDatabase, document_models: List[Type[Document]]
 ):
-    await asyncio.gather(
-        *[model.init_collection(database) for model in document_models]
-    )
->>>>>>> 198dab0b
+    collection_inits = []
+    for model in document_models:
+        if isinstance(model, str):
+            model = get_model(model)
+        collection_inits.append(model.init_collection(database))
+
+    await asyncio.gather(*collection_inits)