<<<<<<< HEAD
from beanie.migrations.controllers.free_fall import free_fall_migration
from beanie.migrations.controllers.iterative import iterative_migration
from beanie.odm.fields import PydanticObjectId
from beanie.odm.general import init_beanie
from beanie.odm.documents import Document
from beanie.odm.cursor import Cursor

__version__ = "0.4.0b1"
__all__ = [
    # ODM
    "Document",
    "Cursor",
    "init_beanie",
    "PydanticObjectId",
    # Migrations
    "iterative_migration",
    "free_fall_migration",
]
=======
from beanie.cursor import Cursor
from beanie.documents import Document
from beanie.general import init_beanie
from beanie.collection import Indexed

__version__ = "0.3.4"
__all__ = ["Document", "Cursor", "init_beanie", "Indexed"]
>>>>>>> b94c8838
<|MERGE_RESOLUTION|>--- conflicted
+++ resolved
@@ -1,7 +1,6 @@
-<<<<<<< HEAD
 from beanie.migrations.controllers.free_fall import free_fall_migration
 from beanie.migrations.controllers.iterative import iterative_migration
-from beanie.odm.fields import PydanticObjectId
+from beanie.odm.fields import PydanticObjectId, Indexed
 from beanie.odm.general import init_beanie
 from beanie.odm.documents import Document
 from beanie.odm.cursor import Cursor
@@ -13,16 +12,8 @@
     "Cursor",
     "init_beanie",
     "PydanticObjectId",
+    "Indexed",
     # Migrations
     "iterative_migration",
     "free_fall_migration",
-]
-=======
-from beanie.cursor import Cursor
-from beanie.documents import Document
-from beanie.general import init_beanie
-from beanie.collection import Indexed
-
-__version__ = "0.3.4"
-__all__ = ["Document", "Cursor", "init_beanie", "Indexed"]
->>>>>>> b94c8838
+]