--- conflicted
+++ resolved
@@ -69,11 +69,7 @@
         with_children: bool = False,
         nesting_depth: Optional[int] = None,
         nesting_depths_per_field: Optional[Dict[str, int]] = None,
-<<<<<<< HEAD
-        **pymongo_kwargs: Any,
-=======
-        **pymongo_kwargs,
->>>>>>> bdb6a869
+        **pymongo_kwargs: Any,
     ) -> FindOne[FindType]: ...
 
     @overload
@@ -89,11 +85,7 @@
         with_children: bool = False,
         nesting_depth: Optional[int] = None,
         nesting_depths_per_field: Optional[Dict[str, int]] = None,
-<<<<<<< HEAD
-        **pymongo_kwargs: Any,
-=======
-        **pymongo_kwargs,
->>>>>>> bdb6a869
+        **pymongo_kwargs: Any,
     ) -> FindOne["DocumentProjectionType"]: ...
 
     @classmethod
@@ -151,11 +143,7 @@
         lazy_parse: bool = False,
         nesting_depth: Optional[int] = None,
         nesting_depths_per_field: Optional[Dict[str, int]] = None,
-<<<<<<< HEAD
-        **pymongo_kwargs: Any,
-=======
-        **pymongo_kwargs,
->>>>>>> bdb6a869
+        **pymongo_kwargs: Any,
     ) -> FindMany[FindType]: ...
 
     @overload
@@ -174,11 +162,7 @@
         lazy_parse: bool = False,
         nesting_depth: Optional[int] = None,
         nesting_depths_per_field: Optional[Dict[str, int]] = None,
-<<<<<<< HEAD
-        **pymongo_kwargs: Any,
-=======
-        **pymongo_kwargs,
->>>>>>> bdb6a869
+        **pymongo_kwargs: Any,
     ) -> FindMany["DocumentProjectionType"]: ...
 
     @classmethod
@@ -245,11 +229,7 @@
         lazy_parse: bool = False,
         nesting_depth: Optional[int] = None,
         nesting_depths_per_field: Optional[Dict[str, int]] = None,
-<<<<<<< HEAD
-        **pymongo_kwargs: Any,
-=======
-        **pymongo_kwargs,
->>>>>>> bdb6a869
+        **pymongo_kwargs: Any,
     ) -> FindMany[FindType]: ...
 
     @overload
@@ -268,11 +248,7 @@
         lazy_parse: bool = False,
         nesting_depth: Optional[int] = None,
         nesting_depths_per_field: Optional[Dict[str, int]] = None,
-<<<<<<< HEAD
-        **pymongo_kwargs: Any,
-=======
-        **pymongo_kwargs,
->>>>>>> bdb6a869
+        **pymongo_kwargs: Any,
     ) -> FindMany["DocumentProjectionType"]: ...
 
     @classmethod
@@ -325,11 +301,7 @@
         lazy_parse: bool = False,
         nesting_depth: Optional[int] = None,
         nesting_depths_per_field: Optional[Dict[str, int]] = None,
-<<<<<<< HEAD
-        **pymongo_kwargs: Any,
-=======
-        **pymongo_kwargs,
->>>>>>> bdb6a869
+        **pymongo_kwargs: Any,
     ) -> FindMany[FindType]: ...
 
     @overload
@@ -346,11 +318,7 @@
         lazy_parse: bool = False,
         nesting_depth: Optional[int] = None,
         nesting_depths_per_field: Optional[Dict[str, int]] = None,
-<<<<<<< HEAD
-        **pymongo_kwargs: Any,
-=======
-        **pymongo_kwargs,
->>>>>>> bdb6a869
+        **pymongo_kwargs: Any,
     ) -> FindMany["DocumentProjectionType"]: ...
 
     @classmethod
@@ -408,11 +376,7 @@
         lazy_parse: bool = False,
         nesting_depth: Optional[int] = None,
         nesting_depths_per_field: Optional[Dict[str, int]] = None,
-<<<<<<< HEAD
-        **pymongo_kwargs: Any,
-=======
-        **pymongo_kwargs,
->>>>>>> bdb6a869
+        **pymongo_kwargs: Any,
     ) -> FindMany[FindType]: ...
 
     @overload
@@ -429,11 +393,7 @@
         lazy_parse: bool = False,
         nesting_depth: Optional[int] = None,
         nesting_depths_per_field: Optional[Dict[str, int]] = None,
-<<<<<<< HEAD
-        **pymongo_kwargs: Any,
-=======
-        **pymongo_kwargs,
->>>>>>> bdb6a869
+        **pymongo_kwargs: Any,
     ) -> FindMany["DocumentProjectionType"]: ...
 
     @classmethod
