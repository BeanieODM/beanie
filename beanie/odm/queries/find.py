--- conflicted
+++ resolved
@@ -17,19 +17,15 @@
     overload,
 )
 
-<<<<<<< HEAD
 from pydantic import BaseModel
 from pymongo.client_session import ClientSession
 from pymongo.results import UpdateResult
 
+from pymongo import ReplaceOne
+
 from beanie.exceptions import DocumentNotFound
 from beanie.odm.cache import LRUCache
-=======
-from pymongo import ReplaceOne
-
-from beanie.exceptions import DocumentNotFound
 from beanie.odm.bulk import BulkWriter, Operation
->>>>>>> 40d93912
 from beanie.odm.enums import SortDirection
 from beanie.odm.interfaces.aggregate import AggregateMethods
 from beanie.odm.interfaces.session import SessionMethods
