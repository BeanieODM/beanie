import asyncio
import inspect
from typing import ClassVar, AbstractSet
from typing import (
    Dict,
    Optional,
    List,
    Type,
    Union,
    Mapping,
    TypeVar,
    Any,
    Set,
)
from typing import TYPE_CHECKING
from uuid import UUID, uuid4

from bson import ObjectId, DBRef
from motor.motor_asyncio import AsyncIOMotorDatabase
from pydantic import (
    ValidationError,
    PrivateAttr,
    Field,
    parse_obj_as,
)
from pydantic.main import BaseModel
from pymongo import InsertOne
from pymongo.client_session import ClientSession
from pymongo.results import (
    DeleteResult,
    InsertManyResult,
)

from beanie.exceptions import (
    CollectionWasNotInitialized,
    ReplaceError,
    DocumentNotFound,
    RevisionIdWasChanged,
    DocumentWasNotSaved,
    NotSupported,
)
from beanie.odm.actions import (
    EventTypes,
    wrap_with_actions,
    ActionRegistry,
    ActionDirections,
)
from beanie.odm.bulk import BulkWriter, Operation
from beanie.odm.cache import LRUCache
from beanie.odm.fields import (
    PydanticObjectId,
    ExpressionField,
    Link,
    LinkInfo,
    LinkTypes,
    WriteRules,
    DeleteRules,
)
from beanie.odm.interfaces.aggregate import AggregateInterface
from beanie.odm.interfaces.detector import ModelType
from beanie.odm.interfaces.find import FindInterface
from beanie.odm.interfaces.getters import OtherGettersInterface
from beanie.odm.models import (
    InspectionResult,
    InspectionStatuses,
    InspectionError,
)
from beanie.odm.operators.find.comparison import In
from beanie.odm.operators.update.general import (
    CurrentDate,
    Inc,
    Set as SetOperator,
)
from beanie.odm.queries.update import UpdateMany

# from beanie.odm.settings.general import DocumentSettings
from beanie.odm.settings.document import DocumentSettings
from beanie.odm.utils.dump import get_dict
from beanie.odm.utils.relations import detect_link
from beanie.odm.utils.self_validation import validate_self_before
from beanie.odm.utils.state import (
    saved_state_needed,
    save_state_after,
    swap_revision_after,
)

if TYPE_CHECKING:
    from pydantic.typing import AbstractSetIntStr, MappingIntStrAny, DictStrAny

DocType = TypeVar("DocType", bound="Document")
DocumentProjectionType = TypeVar("DocumentProjectionType", bound=BaseModel)


class Document(
    BaseModel,
    FindInterface,
    AggregateInterface,
    OtherGettersInterface,
):
    """
    Document Mapping class.

    Fields:

    - `id` - MongoDB document ObjectID "_id" field.
    Mapped to the PydanticObjectId class

    Inherited from:

    - Pydantic BaseModel
    - [UpdateMethods](https://roman-right.github.io/beanie/api/interfaces/#aggregatemethods)
    """

    id: Optional[PydanticObjectId] = None

    # State
    revision_id: Optional[UUID] = Field(default=None, hidden=True)
    _previous_revision_id: Optional[UUID] = PrivateAttr(default=None)
    _saved_state: Optional[Dict[str, Any]] = PrivateAttr(default=None)
    _previous_saved_state: Optional[Dict[str, Any]] = PrivateAttr(default=None)

    # Relations
    _link_fields: ClassVar[Optional[Dict[str, LinkInfo]]] = None

    # Cache
    _cache: ClassVar[Optional[LRUCache]] = None

    # Settings
    _document_settings: ClassVar[Optional[DocumentSettings]] = None

    # Other
    _hidden_fields: ClassVar[Set[str]] = set()

    def _swap_revision(self):
        if self.get_settings().use_revision:
            self._previous_revision_id = self.revision_id
            self.revision_id = uuid4()

    def __init__(self, *args, **kwargs):
        super(Document, self).__init__(*args, **kwargs)
        self.get_motor_collection()
        self._save_state()
        self._swap_revision()

    async def _sync(self) -> None:
        """
        Update local document from the database
        :return: None
        """
        if self.id is None:
            raise ValueError("Document has no id")
        new_instance: Optional[Document] = await self.get(self.id)
        if new_instance is None:
            raise DocumentNotFound(
                "Can not sync. The document is not in the database anymore."
            )
        for key, value in dict(new_instance).items():
            setattr(self, key, value)

    @classmethod
    async def get(
        cls: Type["DocType"],
        document_id: PydanticObjectId,
        session: Optional[ClientSession] = None,
        ignore_cache: bool = False,
        fetch_links: bool = False,
        **pymongo_kwargs,
    ) -> Optional["DocType"]:
        """
        Get document by id, returns None if document does not exist

        :param document_id: PydanticObjectId - document id
        :param session: Optional[ClientSession] - pymongo session
        :param ignore_cache: bool - ignore cache (if it is turned on)
        :param **pymongo_kwargs: pymongo native parameters for find operation
        :return: Union["Document", None]
        """
        if not isinstance(document_id, cls.__fields__["id"].type_):
            document_id = parse_obj_as(cls.__fields__["id"].type_, document_id)
        return await cls.find_one(
            {"_id": document_id},
            session=session,
            ignore_cache=ignore_cache,
            fetch_links=fetch_links,
            **pymongo_kwargs,
        )

    @wrap_with_actions(EventTypes.INSERT)
    @save_state_after
    @swap_revision_after
    @validate_self_before
    async def insert(
        self: DocType,
        *,
        link_rule: WriteRules = WriteRules.DO_NOTHING,
        session: Optional[ClientSession] = None,
        skip_actions: Optional[List[Union[ActionDirections, str]]] = None,
    ) -> DocType:
        """
        Insert the document (self) to the collection
        :return: Document
        """
        if link_rule == WriteRules.WRITE:
            link_fields = self.get_link_fields()
            if link_fields is not None:
                for field_info in link_fields.values():
                    value = getattr(self, field_info.field)
                    if field_info.link_type in [
                        LinkTypes.DIRECT,
                        LinkTypes.OPTIONAL_DIRECT,
                    ]:
                        if isinstance(value, Document):
                            await value.insert(link_rule=WriteRules.WRITE)
                    if field_info.link_type == LinkTypes.LIST:
                        for obj in value:
                            if isinstance(obj, Document):
                                await obj.insert(link_rule=WriteRules.WRITE)

        result = await self.get_motor_collection().insert_one(
            get_dict(self, to_db=True), session=session
        )
        new_id = result.inserted_id
        if not isinstance(new_id, self.__fields__["id"].type_):
            new_id = parse_obj_as(self.__fields__["id"].type_, new_id)
        self.id = new_id
        return self

    async def create(
        self: DocType,
        session: Optional[ClientSession] = None,
    ) -> DocType:
        """
        The same as self.insert()
        :return: Document
        """
        return await self.insert(session=session)

    @classmethod
    async def insert_one(
        cls: Type[DocType],
        document: DocType,
        session: Optional[ClientSession] = None,
        bulk_writer: "BulkWriter" = None,
        link_rule: WriteRules = WriteRules.DO_NOTHING,
    ) -> Optional[DocType]:
        """
        Insert one document to the collection
        :param document: Document - document to insert
        :param session: ClientSession - pymongo session
        :param bulk_writer: "BulkWriter" - Beanie bulk writer
        :param link_rule: InsertRules - hot to manage link fields
        :return: DocType
        """
        if not isinstance(document, cls):
            raise TypeError(
                "Inserting document must be of the original document class"
            )
        if bulk_writer is None:
            return await document.insert(link_rule=link_rule, session=session)
        else:
            if link_rule == WriteRules.WRITE:
                raise NotSupported(
                    "Cascade insert with bulk writing not supported"
                )
            bulk_writer.add_operation(
                Operation(
                    operation=InsertOne,
                    first_query=get_dict(document, to_db=True),
                    object_class=type(document),
                )
            )
            return None

    @classmethod
    async def insert_many(
        cls: Type[DocType],
        documents: List[DocType],
        session: Optional[ClientSession] = None,
        link_rule: WriteRules = WriteRules.DO_NOTHING,
        **pymongo_kwargs,
    ) -> InsertManyResult:

        """
        Insert many documents to the collection

        :param documents:  List["Document"] - documents to insert
        :param session: ClientSession - pymongo session
        :param link_rule: InsertRules - how to manage link fields
        :return: InsertManyResult
        """
        if link_rule == WriteRules.WRITE:
            raise NotSupported(
                "Cascade insert not supported for insert many method"
            )
        documents_list = [
            get_dict(document, to_db=True) for document in documents
        ]
        return await cls.get_motor_collection().insert_many(
            documents_list, session=session, **pymongo_kwargs
        )

    @wrap_with_actions(EventTypes.REPLACE)
    @save_state_after
    @swap_revision_after
    @validate_self_before
    async def replace(
        self: DocType,
        ignore_revision: bool = False,
        session: Optional[ClientSession] = None,
        bulk_writer: Optional[BulkWriter] = None,
        link_rule: WriteRules = WriteRules.DO_NOTHING,
        skip_actions: Optional[List[Union[ActionDirections, str]]] = None,
    ) -> DocType:
        """
        Fully update the document in the database

        :param session: Optional[ClientSession] - pymongo session.
        :param ignore_revision: bool - do force replace.
            Used when revision based protection is turned on.
        :param bulk_writer: "BulkWriter" - Beanie bulk writer
        :return: self
        """
        if self.id is None:
            raise ValueError("Document must have an id")

        if bulk_writer is not None and link_rule != WriteRules.DO_NOTHING:
            raise NotSupported

        if link_rule == WriteRules.WRITE:
            link_fields = self.get_link_fields()
            if link_fields is not None:
                for field_info in link_fields.values():
                    value = getattr(self, field_info.field)
                    if field_info.link_type in [
                        LinkTypes.DIRECT,
                        LinkTypes.OPTIONAL_DIRECT,
                    ]:
                        if isinstance(value, Document):
                            await value.replace(
                                link_rule=link_rule,
                                bulk_writer=bulk_writer,
                                ignore_revision=ignore_revision,
                                session=session,
                            )
                    if field_info.link_type == LinkTypes.LIST:
                        for obj in value:
                            if isinstance(obj, Document):
                                await obj.replace(
                                    link_rule=link_rule,
                                    bulk_writer=bulk_writer,
                                    ignore_revision=ignore_revision,
                                    session=session,
                                )

        use_revision_id = self.get_settings().use_revision
        find_query: Dict[str, Any] = {"_id": self.id}

        if use_revision_id and not ignore_revision:
            find_query["revision_id"] = self._previous_revision_id
        try:
            await self.find_one(find_query).replace_one(
                self,
                session=session,
                bulk_writer=bulk_writer,
            )
        except DocumentNotFound:
            if use_revision_id and not ignore_revision:
                raise RevisionIdWasChanged
            else:
                raise DocumentNotFound
        return self

    async def save(
        self: DocType,
        session: Optional[ClientSession] = None,
        link_rule: WriteRules = WriteRules.DO_NOTHING,
        **kwargs,
    ) -> DocType:
        """
        Update an existing model in the database or insert it if it does not yet exist.

        :param session: Optional[ClientSession] - pymongo session.
        :return: None
        """
        if link_rule == WriteRules.WRITE:
            link_fields = self.get_link_fields()
            if link_fields is not None:
                for field_info in link_fields.values():
                    value = getattr(self, field_info.field)
                    if field_info.link_type in [
                        LinkTypes.DIRECT,
                        LinkTypes.OPTIONAL_DIRECT,
                    ]:
                        if isinstance(value, Document):
                            await value.save(
                                link_rule=link_rule, session=session
                            )
                    if field_info.link_type == LinkTypes.LIST:
                        for obj in value:
                            if isinstance(obj, Document):
                                await obj.save(
                                    link_rule=link_rule, session=session
                                )

        try:
            return await self.replace(session=session, **kwargs)
        except (ValueError, DocumentNotFound):
            return await self.insert(session=session, **kwargs)

    @saved_state_needed
    @wrap_with_actions(EventTypes.SAVE_CHANGES)
    @validate_self_before
    async def save_changes(
        self,
        ignore_revision: bool = False,
        session: Optional[ClientSession] = None,
        bulk_writer: Optional[BulkWriter] = None,
        skip_actions: Optional[List[Union[ActionDirections, str]]] = None,
    ) -> None:
        """
        Save changes.
        State management usage must be turned on

        :param ignore_revision: bool - ignore revision id, if revision is turned on
        :param bulk_writer: "BulkWriter" - Beanie bulk writer
        :return: None
        """
        if not self.is_changed:
            return None
        changes = self.get_changes()
        await self.set(
            changes,  # type: ignore #TODO fix typing
            ignore_revision=ignore_revision,
            session=session,
            bulk_writer=bulk_writer,
            skip_sync=True,
        )

    @classmethod
    async def replace_many(
        cls: Type[DocType],
        documents: List[DocType],
        session: Optional[ClientSession] = None,
    ) -> None:
        """
        Replace list of documents

        :param documents: List["Document"]
        :param session: Optional[ClientSession] - pymongo session.
        :return: None
        """
        ids_list = [document.id for document in documents]
        if await cls.find(In(cls.id, ids_list)).count() != len(ids_list):
            raise ReplaceError(
                "Some of the documents are not exist in the collection"
            )
        await cls.find(In(cls.id, ids_list), session=session).delete()
        await cls.insert_many(documents, session=session)

    @wrap_with_actions(EventTypes.UPDATE)
    @save_state_after
    async def update(
        self,
        *args,
        ignore_revision: bool = False,
        session: Optional[ClientSession] = None,
        bulk_writer: Optional[BulkWriter] = None,
        skip_sync: bool = False,
        skip_actions: Optional[List[Union[ActionDirections, str]]] = None,
        **pymongo_kwargs,
    ) -> None:
        """
        Partially update the document in the database

        :param args: *Union[dict, Mapping] - the modifications to apply.
        :param session: ClientSession - pymongo session.
        :param ignore_revision: bool - force update. Will update even if revision id is not the same, as stored
        :param bulk_writer: "BulkWriter" - Beanie bulk writer
        :param **pymongo_kwargs: pymongo native parameters for update operation
        :return: None
        """
        use_revision_id = self.get_settings().use_revision

        find_query: Dict[str, Any] = {"_id": self.id}

        if use_revision_id and not ignore_revision:
            find_query["revision_id"] = self._previous_revision_id

        result = await self.find_one(find_query).update(
            *args, session=session, bulk_writer=bulk_writer, **pymongo_kwargs
        )

        if (
            use_revision_id
            and not ignore_revision
            and result.matched_count == 0
        ):
            raise RevisionIdWasChanged
        if not skip_sync:
            await self._sync()

    @classmethod
    def update_all(
        cls,
        *args: Union[dict, Mapping],
        session: Optional[ClientSession] = None,
        bulk_writer: Optional[BulkWriter] = None,
        **pymongo_kwargs,
    ) -> UpdateMany:
        """
        Partially update all the documents

        :param args: *Union[dict, Mapping] - the modifications to apply.
        :param session: ClientSession - pymongo session.
        :param bulk_writer: "BulkWriter" - Beanie bulk writer
        :param **pymongo_kwargs: pymongo native parameters for find operation
        :return: UpdateMany query
        """
        return cls.find_all().update_many(
            *args, session=session, bulk_writer=bulk_writer, **pymongo_kwargs
        )

    def set(
        self,
        expression: Dict[Union[ExpressionField, str], Any],
        session: Optional[ClientSession] = None,
        bulk_writer: Optional[BulkWriter] = None,
        skip_sync: bool = False,
        **kwargs,
    ):
        """
        Set values

        Example:

        ```python

        class Sample(Document):
            one: int

        await Document.find(Sample.one == 1).set({Sample.one: 100})

        ```

        Uses [Set operator](https://roman-right.github.io/beanie/api/operators/update/#set)

        :param expression: Dict[Union[ExpressionField, str], Any] - keys and
        values to set
        :param session: Optional[ClientSession] - pymongo session
        :param bulk_writer: Optional[BulkWriter] - bulk writer
        :param skip_sync: bool - skip doc syncing. Available for the direct instances only
        :return: self
        """
        return self.update(
            SetOperator(expression),
            session=session,
            bulk_writer=bulk_writer,
            skip_sync=skip_sync,
            **kwargs,
        )

    def current_date(
        self,
        expression: Dict[Union[ExpressionField, str], Any],
        session: Optional[ClientSession] = None,
        bulk_writer: Optional[BulkWriter] = None,
        skip_sync: bool = False,
        **kwargs,
    ):
        """
        Set current date

        Uses [CurrentDate operator](https://roman-right.github.io/beanie/api/operators/update/#currentdate)

        :param expression: Dict[Union[ExpressionField, str], Any]
        :param session: Optional[ClientSession] - pymongo session
        :param bulk_writer: Optional[BulkWriter] - bulk writer
        :param skip_sync: bool - skip doc syncing. Available for the direct instances only
        :return: self
        """
        return self.update(
            CurrentDate(expression),
            session=session,
            bulk_writer=bulk_writer,
            skip_sync=skip_sync,
            **kwargs,
        )

    def inc(
        self,
        expression: Dict[Union[ExpressionField, str], Any],
        session: Optional[ClientSession] = None,
        bulk_writer: Optional[BulkWriter] = None,
        skip_sync: bool = False,
        **kwargs,
    ):
        """
        Increment

        Example:

        ```python

        class Sample(Document):
            one: int

        await Document.find(Sample.one == 1).inc({Sample.one: 100})

        ```

        Uses [Inc operator](https://roman-right.github.io/beanie/api/operators/update/#inc)

        :param expression: Dict[Union[ExpressionField, str], Any]
        :param session: Optional[ClientSession] - pymongo session
        :param bulk_writer: Optional[BulkWriter] - bulk writer
        :param skip_sync: bool - skip doc syncing. Available for the direct instances only
        :return: self
        """
        return self.update(
            Inc(expression),
            session=session,
            bulk_writer=bulk_writer,
            skip_sync=skip_sync,
            **kwargs,
        )

    @wrap_with_actions(EventTypes.DELETE)
    async def delete(
        self,
        session: Optional[ClientSession] = None,
        bulk_writer: Optional[BulkWriter] = None,
        link_rule: DeleteRules = DeleteRules.DO_NOTHING,
        skip_actions: Optional[List[Union[ActionDirections, str]]] = None,
        **pymongo_kwargs,
    ) -> Optional[DeleteResult]:
        """
        Delete the document

        :param session: Optional[ClientSession] - pymongo session.
        :param bulk_writer: "BulkWriter" - Beanie bulk writer
        :param link_rule: DeleteRules - rules for link fields
        :param **pymongo_kwargs: pymongo native parameters for delete operation
        :return: Optional[DeleteResult] - pymongo DeleteResult instance.
        """

        if link_rule == DeleteRules.DELETE_LINKS:
            link_fields = self.get_link_fields()
            if link_fields is not None:
                for field_info in link_fields.values():
                    value = getattr(self, field_info.field)
                    if field_info.link_type in [
                        LinkTypes.DIRECT,
                        LinkTypes.OPTIONAL_DIRECT,
                    ]:
                        if isinstance(value, Document):
                            await value.delete(
                                link_rule=DeleteRules.DELETE_LINKS,
                                **pymongo_kwargs,
                            )
                    if field_info.link_type == LinkTypes.LIST:
                        for obj in value:
                            if isinstance(obj, Document):
                                await obj.delete(
                                    link_rule=DeleteRules.DELETE_LINKS,
                                    **pymongo_kwargs,
                                )

        return await self.find_one({"_id": self.id}).delete(
            session=session, bulk_writer=bulk_writer, **pymongo_kwargs
        )

    @classmethod
    async def delete_all(
        cls,
        session: Optional[ClientSession] = None,
        bulk_writer: Optional[BulkWriter] = None,
        **pymongo_kwargs,
    ) -> Optional[DeleteResult]:
        """
        Delete all the documents

        :param session: Optional[ClientSession] - pymongo session.
        :param bulk_writer: "BulkWriter" - Beanie bulk writer
        :param **pymongo_kwargs: pymongo native parameters for delete operation
        :return: Optional[DeleteResult] - pymongo DeleteResult instance.
        """
        return await cls.find_all().delete(
            session=session, bulk_writer=bulk_writer, **pymongo_kwargs
        )

    # State management

    @classmethod
    def use_state_management(cls) -> bool:
        """
        Is state management turned on
        :return: bool
        """
        return cls.get_settings().use_state_management

    @classmethod
    def state_management_replace_objects(cls) -> bool:
        """
        Should objects be replaced when using state management
        :return: bool
        """
        return cls.get_settings().state_management_replace_objects

    def _save_state(self) -> None:
        """
        Save current document state. Internal method
        :return: None
        """
<<<<<<< HEAD
        if self.use_state_management():
            self._previous_saved_state = self._saved_state
=======
        if self.use_state_management() and self.id is not None:
>>>>>>> ad991f26
            self._saved_state = get_dict(self)

    def get_saved_state(self) -> Optional[Dict[str, Any]]:
        """
        Saved state getter. It is protected property.
        :return: Optional[Dict[str, Any]] - saved state
        """
        return self._saved_state

<<<<<<< HEAD
    def get_previous_saved_state(self) -> Optional[Dict[str, Any]]:
        """
        Previous state getter. It is a protected property.
        :return: Optional[Dict[str, Any]] - previous state
        """
        return self._previous_saved_state

    @classmethod
    def _parse_obj_saving_state(cls: Type[DocType], obj: Any) -> DocType:
        """
        Parse object and save state then. Internal method.
        :param obj: Any
        :return: DocType
        """
        result: DocType = cls.parse_obj(obj)
        result._save_state()
        result.swap_revision()
        return result

=======
>>>>>>> ad991f26
    @property  # type: ignore
    @saved_state_needed
    def is_changed(self) -> bool:
        if self._saved_state == get_dict(self, to_db=True):
            return False
        return True

    @property  # type: ignore
    @saved_state_needed
    def has_changed(self) -> bool:
        if self._previous_saved_state is None or self._previous_saved_state == self._saved_state:
            return False
        return True

    def _collect_updates(
        self, old_dict: Dict[str, Any], new_dict: Dict[str, Any]
    ) -> Dict[str, Any]:
        """
        Compares old_dict with new_dict and returns field paths that have been updated
        Args:
            old_dict: dict1
            new_dict: dict2

        Returns: dictionary with updates

        """
        updates = {}

        for field_name, field_value in new_dict.items():
            if field_value != old_dict.get(field_name):
                if not self.state_management_replace_objects() and (
                    isinstance(field_value, dict)
                    and isinstance(old_dict.get(field_name), dict)
                ):
                    if old_dict.get(field_name) is None:
                        updates[field_name] = field_value
                    elif isinstance(field_value, dict) and isinstance(
                        old_dict.get(field_name), dict
                    ):

                        field_data = self._collect_updates(
                            old_dict.get(field_name),  # type: ignore
                            field_value,
                        )

                        for k, v in field_data.items():
                            updates[f"{field_name}.{k}"] = v
                else:
                    updates[field_name] = field_value

        return updates

    @saved_state_needed
    def get_changes(self) -> Dict[str, Any]:
        return self._collect_updates(
            self._saved_state, get_dict(self, to_db=True)  # type: ignore
        )

    @saved_state_needed
    def get_previous_changes(self) -> Dict[str, Any]:
        if self._previous_saved_state is None:
            return {}

        return self._collect_updates(
            self._previous_saved_state, self._saved_state  # type: ignore
        )

    @saved_state_needed
    def rollback(self) -> None:
        if self.is_changed:
            for key, value in self._saved_state.items():  # type: ignore
                if key == "_id":
                    setattr(self, "id", value)
                else:
                    setattr(self, key, value)

    # Initialization

    @classmethod
    def init_cache(cls) -> None:
        """
        Init model's cache
        :return: None
        """
        if cls.get_settings().use_cache:
            cls._cache = LRUCache(
                capacity=cls.get_settings().cache_capacity,
                expiration_time=cls.get_settings().cache_expiration_time,
            )

    @classmethod
    def init_fields(cls) -> None:
        """
        Init class fields
        :return: None
        """
        if cls._link_fields is None:
            cls._link_fields = {}
        for k, v in cls.__fields__.items():
            path = v.alias or v.name
            setattr(cls, k, ExpressionField(path))

            link_info = detect_link(v)
            if link_info is not None:
                cls._link_fields[v.name] = link_info

        cls._hidden_fields = cls.get_hidden_fields()

    @classmethod
    async def init_settings(
        cls, database: AsyncIOMotorDatabase, allow_index_dropping: bool
    ) -> None:
        """
        Init document settings (collection and models)

        :param database: AsyncIOMotorDatabase - motor database
        :param allow_index_dropping: bool
        :return: None
        """
        # TODO looks ugly a little. Too many parameters transfers.
        cls._document_settings = await DocumentSettings.init(
            database=database,
            document_model=cls,
            allow_index_dropping=allow_index_dropping,
        )

    @classmethod
    def init_actions(cls):
        """
        Init event-based actions
        """
        ActionRegistry.clean_actions(cls)
        for attr in dir(cls):
            f = getattr(cls, attr)
            if inspect.isfunction(f):
                if hasattr(f, "has_action"):
                    ActionRegistry.add_action(
                        document_class=cls,
                        event_types=f.event_types,  # type: ignore
                        action_direction=f.action_direction,  # type: ignore
                        funct=f,
                    )

    @classmethod
    async def init_model(
        cls, database: AsyncIOMotorDatabase, allow_index_dropping: bool
    ) -> None:
        """
        Init wrapper
        :param database: AsyncIOMotorDatabase
        :param allow_index_dropping: bool
        :return: None
        """
        await cls.init_settings(
            database=database, allow_index_dropping=allow_index_dropping
        )
        cls.init_fields()
        cls.init_cache()
        cls.init_actions()

    # Other

    @classmethod
    def get_settings(cls) -> DocumentSettings:
        """
        Get document settings, which was created on
        the initialization step

        :return: DocumentSettings class
        """
        if cls._document_settings is None:
            raise CollectionWasNotInitialized
        return cls._document_settings

    @classmethod
    async def inspect_collection(
        cls, session: Optional[ClientSession] = None
    ) -> InspectionResult:
        """
        Check, if documents, stored in the MongoDB collection
        are compatible with the Document schema

        :return: InspectionResult
        """
        inspection_result = InspectionResult()
        async for json_document in cls.get_motor_collection().find(
            {}, session=session
        ):
            try:
                cls.parse_obj(json_document)
            except ValidationError as e:
                if inspection_result.status == InspectionStatuses.OK:
                    inspection_result.status = InspectionStatuses.FAIL
                inspection_result.errors.append(
                    InspectionError(
                        document_id=json_document["_id"], error=str(e)
                    )
                )
        return inspection_result

    @classmethod
    def get_hidden_fields(cls):
        return set(
            attribute_name
            for attribute_name, model_field in cls.__fields__.items()
            if model_field.field_info.extra.get("hidden") is True
        )

    def dict(
        self,
        *,
        include: Union["AbstractSetIntStr", "MappingIntStrAny"] = None,
        exclude: Union["AbstractSetIntStr", "MappingIntStrAny"] = None,
        by_alias: bool = False,
        skip_defaults: bool = None,
        exclude_hidden: bool = True,
        exclude_unset: bool = False,
        exclude_defaults: bool = False,
        exclude_none: bool = False,
    ) -> "DictStrAny":
        """
        Overriding of the respective method from Pydantic
        Hides fields, marked as "hidden
        """
        if exclude_hidden:
            if isinstance(exclude, AbstractSet):
                exclude = {*self._hidden_fields, *exclude}
            elif isinstance(exclude, Mapping):
                exclude = dict(
                    {k: True for k in self._hidden_fields}, **exclude
                )  # type: ignore
            elif exclude is None:
                exclude = self._hidden_fields
        return super().dict(
            include=include,
            exclude=exclude,
            by_alias=by_alias,
            skip_defaults=skip_defaults,
            exclude_unset=exclude_unset,
            exclude_defaults=exclude_defaults,
            exclude_none=exclude_none,
        )

    @wrap_with_actions(event_type=EventTypes.VALIDATE_ON_SAVE)
    async def validate_self(self, *args, **kwargs):
        # TODO it can be sync, but needs some actions controller improvements
        if self.get_settings().validate_on_save:
            self.parse_obj(self)

    def to_ref(self):
        if self.id is None:
            raise DocumentWasNotSaved("Can not create dbref without id")
        return DBRef(self.get_motor_collection().name, self.id)

    async def fetch_link(self, field: Union[str, Any]):
        ref_obj = getattr(self, field, None)
        if isinstance(ref_obj, Link):
            value = await ref_obj.fetch()
            setattr(self, field, value)
        if isinstance(ref_obj, list) and ref_obj:
            values = await Link.fetch_list(ref_obj)
            setattr(self, field, values)

    async def fetch_all_links(self):
        coros = []
        link_fields = self.get_link_fields()
        if link_fields is not None:
            for ref in link_fields.values():
                coros.append(self.fetch_link(ref.field))  # TODO lists
        await asyncio.gather(*coros)

    @classmethod
    def get_link_fields(cls) -> Optional[Dict[str, LinkInfo]]:
        return cls._link_fields

    @classmethod
    def get_model_type(cls) -> ModelType:
        return ModelType.Document

    @classmethod
    async def distinct(
        cls,
        key: str,
        filter: Optional[Mapping[str, Any]] = None,
        session: Optional[ClientSession] = None,
        **kwargs: Any,
    ) -> list:
        return await cls.get_motor_collection().distinct(
            key, filter, session, **kwargs
        )

    @classmethod
    def link_from_id(cls, id: Any):
        ref = DBRef(id=id, collection=cls.get_collection_name())
        return Link(ref, model_class=cls)

    class Config:
        json_encoders = {
            ObjectId: lambda v: str(v),
        }
        allow_population_by_field_name = True
        fields = {"id": "_id"}

        @staticmethod
        def schema_extra(
            schema: Dict[str, Any], model: Type["Document"]
        ) -> None:
            for field_name in model._hidden_fields:
                schema.get("properties", {}).pop(field_name, None)<|MERGE_RESOLUTION|>--- conflicted
+++ resolved
@@ -711,13 +711,9 @@
         Save current document state. Internal method
         :return: None
         """
-<<<<<<< HEAD
-        if self.use_state_management():
+        if self.use_state_management() and self.id is not None:
+            self._saved_state = get_dict(self)
             self._previous_saved_state = self._saved_state
-=======
-        if self.use_state_management() and self.id is not None:
->>>>>>> ad991f26
-            self._saved_state = get_dict(self)
 
     def get_saved_state(self) -> Optional[Dict[str, Any]]:
         """
@@ -726,7 +722,6 @@
         """
         return self._saved_state
 
-<<<<<<< HEAD
     def get_previous_saved_state(self) -> Optional[Dict[str, Any]]:
         """
         Previous state getter. It is a protected property.
@@ -734,20 +729,6 @@
         """
         return self._previous_saved_state
 
-    @classmethod
-    def _parse_obj_saving_state(cls: Type[DocType], obj: Any) -> DocType:
-        """
-        Parse object and save state then. Internal method.
-        :param obj: Any
-        :return: DocType
-        """
-        result: DocType = cls.parse_obj(obj)
-        result._save_state()
-        result.swap_revision()
-        return result
-
-=======
->>>>>>> ad991f26
     @property  # type: ignore
     @saved_state_needed
     def is_changed(self) -> bool:
