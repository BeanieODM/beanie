--- conflicted
+++ resolved
@@ -236,13 +236,9 @@
         ignore_cache: bool = False,
         fetch_links: bool = False,
         with_children: bool = False,
-<<<<<<< HEAD
-        **pymongo_kwargs: Any,
-=======
         nesting_depth: Optional[int] = None,
         nesting_depths_per_field: Optional[Dict[str, int]] = None,
-        **pymongo_kwargs,
->>>>>>> e2d95be0
+        **pymongo_kwargs: Any,
     ) -> Optional["DocType"]:
         """
         Get document by id, returns None if document does not exist
