import asyncio
import warnings
from datetime import datetime
from enum import Enum
from typing import (
    TYPE_CHECKING,
    Any,
    Awaitable,
    Callable,
    ClassVar,
    Coroutine,
    Dict,
    Iterable,
    List,
    Mapping,
    Optional,
    Tuple,
    Type,
    TypeVar,
    Union,
)
from uuid import UUID, uuid4

from bson import DBRef, ObjectId
from lazy_model import LazyModel
from motor.motor_asyncio import AsyncIOMotorClientSession
from pydantic import (
    ConfigDict,
    Field,
    PrivateAttr,
    ValidationError,
)
from pydantic.class_validators import root_validator
from pydantic.main import BaseModel
from pymongo import InsertOne
from pymongo.errors import DuplicateKeyError
from pymongo.results import (
    DeleteResult,
    InsertManyResult,
)
from typing_extensions import Concatenate, ParamSpec, TypeAlias

from beanie.exceptions import (
    CollectionWasNotInitialized,
    DocumentNotFound,
    DocumentWasNotSaved,
    NotSupported,
    ReplaceError,
    RevisionIdWasChanged,
)
from beanie.odm.actions import (
    ActionDirections,
    EventTypes,
    wrap_with_actions,
)
from beanie.odm.bulk import BulkWriter, Operation
from beanie.odm.cache import LRUCache
from beanie.odm.enums import SortDirection
from beanie.odm.fields import (
    BackLink,
    DeleteRules,
    ExpressionField,
    Link,
    LinkInfo,
    LinkTypes,
    PydanticObjectId,
    WriteRules,
)
from beanie.odm.interfaces.aggregate import AggregateInterface
from beanie.odm.interfaces.detector import ModelType
from beanie.odm.interfaces.find import FindInterface
from beanie.odm.interfaces.getters import OtherGettersInterface
from beanie.odm.interfaces.inheritance import InheritanceInterface
from beanie.odm.interfaces.setters import SettersInterface
from beanie.odm.models import (
    InspectionError,
    InspectionResult,
    InspectionStatuses,
)
from beanie.odm.operators.find.comparison import In
from beanie.odm.operators.update.general import (
    CurrentDate,
    Inc,
    SetRevisionId,
    Unset,
)
from beanie.odm.operators.update.general import (
    Set as SetOperator,
)
from beanie.odm.queries.find import FindMany, FindOne
from beanie.odm.queries.update import UpdateMany, UpdateResponse
from beanie.odm.settings.document import DocumentSettings
from beanie.odm.utils.dump import get_dict, get_top_level_nones
from beanie.odm.utils.parsing import apply_changes, merge_models
from beanie.odm.utils.pydantic import (
    IS_PYDANTIC_V2,
    get_extra_field_info,
    get_field_type,
    get_model_dump,
    get_model_fields,
    parse_model,
    parse_object_as,
)
from beanie.odm.utils.self_validation import validate_self_before
from beanie.odm.utils.state import (
    previous_saved_state_needed,
    save_state_after,
    saved_state_needed,
)
from beanie.odm.utils.typing import extract_id_class

if IS_PYDANTIC_V2:
    from pydantic import model_validator

if TYPE_CHECKING:
    from beanie.odm.views import View

FindType = TypeVar("FindType", bound=Union["Document", "View"])
DocType = TypeVar("DocType", bound="Document")
P = ParamSpec("P")
R = TypeVar("R")
# can describe both sync and async, where R itself is a coroutine
AnyDocMethod: TypeAlias = Callable[Concatenate[DocType, P], R]
# describes only async
AsyncDocMethod: TypeAlias = Callable[
    Concatenate[DocType, P], Coroutine[Any, Any, R]
]
DocumentProjectionType = TypeVar("DocumentProjectionType", bound=BaseModel)


def json_schema_extra(schema: Dict[str, Any], model: Type["Document"]) -> None:
    # remove excluded fields from the json schema
    properties = schema.get("properties")
    if not properties:
        return
    for k, field in get_model_fields(model).items():
        k = field.alias or k
        if k not in properties:
            continue
        field_info = field if IS_PYDANTIC_V2 else field.field_info
        if field_info.exclude:
            del properties[k]


def document_alias_generator(s: str) -> str:
    if s == "id":
        return "_id"
    return s


class MergeStrategy(str, Enum):
    local = "local"
    remote = "remote"


class Document(
    LazyModel,
    SettersInterface,
    InheritanceInterface,
    FindInterface,
    AggregateInterface,
    OtherGettersInterface,
):
    """
    Document Mapping class.

    Fields:

    - `id` - MongoDB document ObjectID "_id" field.
    Mapped to the PydanticObjectId class
    """

    if IS_PYDANTIC_V2:
        model_config = ConfigDict(
            json_schema_extra=json_schema_extra,
            populate_by_name=True,
            alias_generator=document_alias_generator,
        )
    else:

        class Config:
            json_encoders = {ObjectId: str}
            allow_population_by_field_name = True
            fields = {"id": "_id"}
            schema_extra = staticmethod(json_schema_extra)

    id: Optional[PydanticObjectId] = Field(
        default=None, description="MongoDB document ObjectID"
    )

    # State
    revision_id: Optional[UUID] = Field(default=None, exclude=True)
    _saved_state: Optional[Dict[str, Any]] = PrivateAttr(default=None)
    _previous_saved_state: Optional[Dict[str, Any]] = PrivateAttr(default=None)

    # Relations
    _link_fields: ClassVar[Optional[Dict[str, LinkInfo]]] = None

    # Cache
    _cache: ClassVar[Optional[LRUCache]] = None

    # Settings
    _document_settings: ClassVar[Optional[DocumentSettings]] = None

    # Database
    _database_major_version: ClassVar[int] = 4

    def __init__(self, *args, **kwargs) -> None:
        super(Document, self).__init__(*args, **kwargs)
        self.get_motor_collection()

    @classmethod
    def _fill_back_refs(cls, values):
        if cls._link_fields:
            for field_name, link_info in cls._link_fields.items():
                if (
                    link_info.link_type
                    in [LinkTypes.BACK_DIRECT, LinkTypes.OPTIONAL_BACK_DIRECT]
                    and field_name not in values
                ):
                    values[field_name] = BackLink[link_info.document_class](
                        link_info.document_class
                    )
                if (
                    link_info.link_type
                    in [LinkTypes.BACK_LIST, LinkTypes.OPTIONAL_BACK_LIST]
                    and field_name not in values
                ):
                    values[field_name] = [
                        BackLink[link_info.document_class](
                            link_info.document_class
                        )
                    ]
        return values

    if IS_PYDANTIC_V2:

        @model_validator(mode="before")
        def fill_back_refs(cls, values):
            return cls._fill_back_refs(values)

    else:

        @root_validator(pre=True)
        def fill_back_refs(cls, values):
            return cls._fill_back_refs(values)

    @classmethod
    async def get(
        cls: Type["DocType"],
        document_id: Any,
        session: Optional[AsyncIOMotorClientSession] = None,
        ignore_cache: bool = False,
        fetch_links: bool = False,
        with_children: bool = False,
        nesting_depth: Optional[int] = None,
        nesting_depths_per_field: Optional[Dict[str, int]] = None,
        **pymongo_kwargs,
    ) -> Optional["DocType"]:
        """
        Get document by id, returns None if document does not exist

        :param document_id: PydanticObjectId - document id
        :param session: Optional[AsyncIOMotorClientSession] - motor session
        :param ignore_cache: bool - ignore cache (if it is turned on)
        :param **pymongo_kwargs: pymongo native parameters for find operation
        :return: Union["Document", None]
        """
        if not isinstance(
            document_id,
            extract_id_class(get_field_type(get_model_fields(cls)["id"])),
        ):
            document_id = parse_object_as(
                get_field_type(get_model_fields(cls)["id"]), document_id
            )

        return await cls.find_one(
            {"_id": document_id},
            session=session,
            ignore_cache=ignore_cache,
            fetch_links=fetch_links,
            with_children=with_children,
            nesting_depth=nesting_depth,
            nesting_depths_per_field=nesting_depths_per_field,
            **pymongo_kwargs,
        )

    async def sync(self, merge_strategy: MergeStrategy = MergeStrategy.remote):
        """
        Sync the document with the database

        :param merge_strategy: MergeStrategy - how to merge the document
        :return: None
        """
        if (
            merge_strategy == MergeStrategy.local
            and self.get_settings().use_state_management is False
        ):
            raise ValueError(
                "State management must be turned on to use local merge strategy"
            )
        if self.id is None:
            raise DocumentWasNotSaved
        document = await self.find_one({"_id": self.id})
        if document is None:
            raise DocumentNotFound

        if merge_strategy == MergeStrategy.local:
            original_changes = self.get_changes()
            new_state = document.get_saved_state()
            if new_state is None:
                raise DocumentWasNotSaved
            changes_to_apply = self._collect_updates(
                new_state, original_changes
            )
            merge_models(self, document)
            apply_changes(changes_to_apply, self)
        elif merge_strategy == MergeStrategy.remote:
            merge_models(self, document)
        else:
            raise ValueError("Invalid merge strategy")

    @wrap_with_actions(EventTypes.INSERT)
    @save_state_after
    @validate_self_before
    async def insert(
        self: DocType,
        *,
        link_rule: WriteRules = WriteRules.DO_NOTHING,
        session: Optional[AsyncIOMotorClientSession] = None,
        skip_actions: Optional[List[Union[ActionDirections, str]]] = None,
    ) -> DocType:
        """
        Insert the document (self) to the collection
        :return: Document
        """
        if self.get_settings().use_revision:
            self.revision_id = uuid4()
        if link_rule == WriteRules.WRITE:
            link_fields = self.get_link_fields()
            if link_fields is not None:
                for field_info in link_fields.values():
                    value = getattr(self, field_info.field_name)
                    if field_info.link_type in [
                        LinkTypes.DIRECT,
                        LinkTypes.OPTIONAL_DIRECT,
                    ]:
                        if isinstance(value, Document):
                            await value.save(
                                link_rule=WriteRules.WRITE, session=session
                            )
                    if field_info.link_type in [
                        LinkTypes.LIST,
                        LinkTypes.OPTIONAL_LIST,
                    ]:
                        if isinstance(value, List):
                            await asyncio.gather(
                                *[
                                    obj.save(
                                        link_rule=WriteRules.WRITE,
                                        session=session,
                                    )
                                    for obj in value
                                    if isinstance(obj, Document)
                                ]
                            )
        result = await self.get_motor_collection().insert_one(
            get_dict(
                self, to_db=True, keep_nulls=self.get_settings().keep_nulls
            ),
            session=session,
        )
        new_id = result.inserted_id
        if not isinstance(
            new_id,
            extract_id_class(get_field_type(get_model_fields(self)["id"])),
        ):
            new_id = parse_object_as(
                get_field_type(get_model_fields(self)["id"]), new_id
            )
        self.id = new_id
        return self

    async def create(
        self: DocType,
        session: Optional[AsyncIOMotorClientSession] = None,
    ) -> DocType:
        """
        The same as self.insert()
        :return: Document
        """
        return await self.insert(session=session)

    @classmethod
    async def insert_one(
        cls: Type[DocType],
        document: DocType,
        session: Optional[AsyncIOMotorClientSession] = None,
        bulk_writer: Optional["BulkWriter"] = None,
        link_rule: WriteRules = WriteRules.DO_NOTHING,
    ) -> Optional[DocType]:
        """
        Insert one document to the collection
        :param document: Document - document to insert
        :param session: AsyncIOMotorClientSession - motor session
        :param bulk_writer: "BulkWriter" - Beanie bulk writer
        :param link_rule: InsertRules - hot to manage link fields
        :return: DocType
        """
        if not isinstance(document, cls):
            raise TypeError(
                "Inserting document must be of the original document class"
            )
        if bulk_writer is None:
            return await document.insert(link_rule=link_rule, session=session)
        else:
            if link_rule == WriteRules.WRITE:
                raise NotSupported(
                    "Cascade insert with bulk writing not supported"
                )
            bulk_writer.add_operation(
                Operation(
                    operation=InsertOne,
                    first_query=get_dict(
                        document,
                        to_db=True,
                        keep_nulls=document.get_settings().keep_nulls,
                    ),
                    object_class=type(document),
                )
            )
            return None

    @classmethod
    async def insert_many(
        cls: Type[DocType],
        documents: Iterable[DocType],
        session: Optional[AsyncIOMotorClientSession] = None,
        link_rule: WriteRules = WriteRules.DO_NOTHING,
        **pymongo_kwargs,
    ) -> InsertManyResult:
        """
        Insert many documents to the collection

        :param documents:  List["Document"] - documents to insert
        :param session: AsyncIOMotorClientSession - motor session
        :param link_rule: InsertRules - how to manage link fields
        :return: InsertManyResult
        """
        if link_rule == WriteRules.WRITE:
            raise NotSupported(
                "Cascade insert not supported for insert many method"
            )
        documents_list = [
            get_dict(
                document,
                to_db=True,
                keep_nulls=document.get_settings().keep_nulls,
            )
            for document in documents
        ]
        return await cls.get_motor_collection().insert_many(
            documents_list, session=session, **pymongo_kwargs
        )

    @wrap_with_actions(EventTypes.REPLACE)
    @save_state_after
    @validate_self_before
    async def replace(
        self: DocType,
        ignore_revision: bool = False,
        session: Optional[AsyncIOMotorClientSession] = None,
        bulk_writer: Optional[BulkWriter] = None,
        link_rule: WriteRules = WriteRules.DO_NOTHING,
        skip_actions: Optional[List[Union[ActionDirections, str]]] = None,
    ) -> DocType:
        """
        Fully update the document in the database

        :param session: Optional[AsyncIOMotorClientSession] - motor session.
        :param ignore_revision: bool - do force replace.
            Used when revision based protection is turned on.
        :param bulk_writer: "BulkWriter" - Beanie bulk writer
        :return: self
        """
        if self.id is None:
            raise ValueError("Document must have an id")

        if bulk_writer is not None and link_rule != WriteRules.DO_NOTHING:
            raise NotSupported

        if link_rule == WriteRules.WRITE:
            link_fields = self.get_link_fields()
            if link_fields is not None:
                for field_info in link_fields.values():
                    value = getattr(self, field_info.field_name)
                    if field_info.link_type in [
                        LinkTypes.DIRECT,
                        LinkTypes.OPTIONAL_DIRECT,
                        LinkTypes.BACK_DIRECT,
                        LinkTypes.OPTIONAL_BACK_DIRECT,
                    ]:
                        if isinstance(value, Document):
                            await value.replace(
                                link_rule=link_rule,
                                bulk_writer=bulk_writer,
                                ignore_revision=ignore_revision,
                                session=session,
                            )
                    if field_info.link_type in [
                        LinkTypes.LIST,
                        LinkTypes.OPTIONAL_LIST,
                        LinkTypes.BACK_LIST,
                        LinkTypes.OPTIONAL_BACK_LIST,
                    ]:
                        if isinstance(value, List):
                            await asyncio.gather(
                                *[
                                    obj.replace(
                                        link_rule=link_rule,
                                        bulk_writer=bulk_writer,
                                        ignore_revision=ignore_revision,
                                        session=session,
                                    )
                                    for obj in value
                                    if isinstance(obj, Document)
                                ]
                            )

        use_revision_id = self.get_settings().use_revision
        find_query: Dict[str, Any] = {"_id": self.id}

        if use_revision_id and not ignore_revision:
            find_query["revision_id"] = self.revision_id
            self.revision_id = uuid4()
        try:
            await self.find_one(find_query).replace_one(
                self,
                session=session,
                bulk_writer=bulk_writer,
            )
        except DocumentNotFound:
            if use_revision_id and not ignore_revision:
                raise RevisionIdWasChanged
            else:
                raise DocumentNotFound
        return self

    @wrap_with_actions(EventTypes.SAVE)
    @save_state_after
    @validate_self_before
    async def save(
        self: DocType,
        session: Optional[AsyncIOMotorClientSession] = None,
        link_rule: WriteRules = WriteRules.DO_NOTHING,
        ignore_revision: bool = False,
        **kwargs,
    ) -> DocType:
        """
        Update an existing model in the database or
        insert it if it does not yet exist.

        :param session: Optional[AsyncIOMotorClientSession] - motor session.
        :param link_rule: WriteRules - rules how to deal with links on writing
        :param ignore_revision: bool - do force save.
        :return: None
        """
        if link_rule == WriteRules.WRITE:
            link_fields = self.get_link_fields()
            if link_fields is not None:
                for field_info in link_fields.values():
                    value = getattr(self, field_info.field_name)
                    if field_info.link_type in [
                        LinkTypes.DIRECT,
                        LinkTypes.OPTIONAL_DIRECT,
                        LinkTypes.BACK_DIRECT,
                        LinkTypes.OPTIONAL_BACK_DIRECT,
                    ]:
                        if isinstance(value, Document):
                            await value.save(
                                link_rule=link_rule, session=session
                            )
                    if field_info.link_type in [
                        LinkTypes.LIST,
                        LinkTypes.OPTIONAL_LIST,
                        LinkTypes.BACK_LIST,
                        LinkTypes.OPTIONAL_BACK_LIST,
                    ]:
                        if isinstance(value, List):
                            await asyncio.gather(
                                *[
                                    obj.save(
                                        link_rule=link_rule, session=session
                                    )
                                    for obj in value
                                    if isinstance(obj, Document)
                                ]
                            )

        if self.get_settings().keep_nulls is False:
            return await self.update(
                SetOperator(
                    get_dict(
                        self,
                        to_db=True,
                        keep_nulls=self.get_settings().keep_nulls,
                    )
                ),
                Unset(get_top_level_nones(self)),
                session=session,
                ignore_revision=ignore_revision,
                upsert=True,
                **kwargs,
            )
        else:
            return await self.update(
                SetOperator(
                    get_dict(
                        self,
                        to_db=True,
                        keep_nulls=self.get_settings().keep_nulls,
                    )
                ),
                session=session,
                ignore_revision=ignore_revision,
                upsert=True,
                **kwargs,
            )

    @saved_state_needed
    @wrap_with_actions(EventTypes.SAVE_CHANGES)
    @validate_self_before
    async def save_changes(
        self: DocType,
        ignore_revision: bool = False,
        session: Optional[AsyncIOMotorClientSession] = None,
        bulk_writer: Optional[BulkWriter] = None,
        skip_actions: Optional[List[Union[ActionDirections, str]]] = None,
    ) -> Optional[DocType]:
        """
        Save changes.
        State management usage must be turned on

        :param ignore_revision: bool - ignore revision id, if revision is turned on
        :param bulk_writer: "BulkWriter" - Beanie bulk writer
        :return: None
        """
        if not self.is_changed:
            return None
        changes = self.get_changes()
        if self.get_settings().keep_nulls is False:
            return await self.update(
                SetOperator(changes),
                Unset(get_top_level_nones(self)),
                ignore_revision=ignore_revision,
                session=session,
                bulk_writer=bulk_writer,
            )
        else:
            return await self.set(
                changes,
                ignore_revision=ignore_revision,
                session=session,
                bulk_writer=bulk_writer,
            )

    @classmethod
    async def replace_many(
        cls: Type[DocType],
        documents: List[DocType],
        session: Optional[AsyncIOMotorClientSession] = None,
    ) -> None:
        """
        Replace list of documents

        :param documents: List["Document"]
        :param session: Optional[AsyncIOMotorClientSession] - motor session.
        :return: None
        """
        ids_list = [document.id for document in documents]
        if await cls.find(In(cls.id, ids_list)).count() != len(ids_list):
            raise ReplaceError(
                "Some of the documents are not exist in the collection"
            )
        async with BulkWriter(session=session) as bulk_writer:
            for document in documents:
                await document.replace(
                    bulk_writer=bulk_writer, session=session
                )

    @wrap_with_actions(EventTypes.UPDATE)
    @save_state_after
    async def update(
        self,
        *args,
        ignore_revision: bool = False,
        session: Optional[AsyncIOMotorClientSession] = None,
        bulk_writer: Optional[BulkWriter] = None,
        skip_actions: Optional[List[Union[ActionDirections, str]]] = None,
        skip_sync: Optional[bool] = None,
        **pymongo_kwargs,
    ) -> DocType:
        """
        Partially update the document in the database

        :param args: *Union[dict, Mapping] - the modifications to apply.
        :param session: AsyncIOMotorClientSession - motor session.
        :param ignore_revision: bool - force update. Will update even if revision id is not the same, as stored
        :param bulk_writer: "BulkWriter" - Beanie bulk writer
        :param pymongo_kwargs: pymongo native parameters for update operation
        :return: None
        """
        arguments = list(args)

        if skip_sync is not None:
            raise DeprecationWarning(
                "skip_sync parameter is not supported. The document get synced always using atomic operation."
            )
        use_revision_id = self.get_settings().use_revision

        if self.id is not None:
            find_query: Dict[str, Any] = {"_id": self.id}
        else:
            find_query = {"_id": PydanticObjectId()}

        if use_revision_id and not ignore_revision:
            find_query["revision_id"] = self.revision_id

        if use_revision_id:
            new_revision_id = uuid4()
            arguments.append(SetRevisionId(new_revision_id))
        try:
            result = await self.find_one(find_query).update(
                *arguments,
                session=session,
                response_type=UpdateResponse.NEW_DOCUMENT,
                bulk_writer=bulk_writer,
                **pymongo_kwargs,
            )
        except DuplicateKeyError:
            raise RevisionIdWasChanged
        if bulk_writer is None:
            if use_revision_id and not ignore_revision and result is None:
                raise RevisionIdWasChanged
            merge_models(self, result)
        return self

    @classmethod
    def update_all(
        cls,
        *args: Union[dict, Mapping],
        session: Optional[AsyncIOMotorClientSession] = None,
        bulk_writer: Optional[BulkWriter] = None,
        **pymongo_kwargs,
    ) -> UpdateMany:
        """
        Partially update all the documents

        :param args: *Union[dict, Mapping] - the modifications to apply.
        :param session: AsyncIOMotorClientSession - motor session.
        :param bulk_writer: "BulkWriter" - Beanie bulk writer
        :param **pymongo_kwargs: pymongo native parameters for find operation
        :return: UpdateMany query
        """
        return cls.find_all().update_many(
            *args, session=session, bulk_writer=bulk_writer, **pymongo_kwargs
        )

    def set(
        self: DocType,
<<<<<<< HEAD
        expression: Dict[Union[ExpressionField, str], Any],
        session: Optional[AsyncIOMotorClientSession] = None,
=======
        expression: Dict[Union[ExpressionField, str, Any], Any],
        session: Optional[ClientSession] = None,
>>>>>>> 602e3777
        bulk_writer: Optional[BulkWriter] = None,
        skip_sync: Optional[bool] = None,
        **kwargs,
    ) -> Awaitable[DocType]:
        """
        Set values

        Example:

        ```python

        class Sample(Document):
            one: int

        await Document.find(Sample.one == 1).set({Sample.one: 100})

        ```

        Uses [Set operator](operators/update.md#set)

        :param expression: Dict[Union[ExpressionField, str, Any], Any] - keys and
        values to set
        :param session: Optional[AsyncIOMotorClientSession] - motor session
        :param bulk_writer: Optional[BulkWriter] - bulk writer
        :param skip_sync: bool - skip doc syncing. Available for the direct instances only
        :return: self
        """
        return self.update(
            SetOperator(expression),
            session=session,
            bulk_writer=bulk_writer,
            skip_sync=skip_sync,
            **kwargs,
        )

    def current_date(
        self,
<<<<<<< HEAD
        expression: Dict[Union[ExpressionField, str], Any],
        session: Optional[AsyncIOMotorClientSession] = None,
=======
        expression: Dict[Union[datetime, ExpressionField, str], Any],
        session: Optional[ClientSession] = None,
>>>>>>> 602e3777
        bulk_writer: Optional[BulkWriter] = None,
        skip_sync: Optional[bool] = None,
        **kwargs,
    ):
        """
        Set current date

        Uses [CurrentDate operator](operators/update.md#currentdate)

<<<<<<< HEAD
        :param expression: Dict[Union[ExpressionField, str], Any]
        :param session: Optional[AsyncIOMotorClientSession] - motor session
=======
        :param expression: Dict[Union[datetime, ExpressionField, str], Any]
        :param session: Optional[ClientSession] - pymongo session
>>>>>>> 602e3777
        :param bulk_writer: Optional[BulkWriter] - bulk writer
        :param skip_sync: bool - skip doc syncing. Available for the direct instances only
        :return: self
        """
        return self.update(
            CurrentDate(expression),
            session=session,
            bulk_writer=bulk_writer,
            skip_sync=skip_sync,
            **kwargs,
        )

    def inc(
        self,
<<<<<<< HEAD
        expression: Dict[Union[ExpressionField, str], Any],
        session: Optional[AsyncIOMotorClientSession] = None,
=======
        expression: Dict[Union[ExpressionField, float, int, str], Any],
        session: Optional[ClientSession] = None,
>>>>>>> 602e3777
        bulk_writer: Optional[BulkWriter] = None,
        skip_sync: Optional[bool] = None,
        **kwargs,
    ):
        """
        Increment

        Example:

        ```python

        class Sample(Document):
            one: int

        await Document.find(Sample.one == 1).inc({Sample.one: 100})

        ```

        Uses [Inc operator](operators/update.md#inc)

<<<<<<< HEAD
        :param expression: Dict[Union[ExpressionField, str], Any]
        :param session: Optional[AsyncIOMotorClientSession] - motor session
=======
        :param expression: Dict[Union[ExpressionField, float, int, str], Any]
        :param session: Optional[ClientSession] - pymongo session
>>>>>>> 602e3777
        :param bulk_writer: Optional[BulkWriter] - bulk writer
        :param skip_sync: bool - skip doc syncing. Available for the direct instances only
        :return: self
        """
        return self.update(
            Inc(expression),
            session=session,
            bulk_writer=bulk_writer,
            skip_sync=skip_sync,
            **kwargs,
        )

    @wrap_with_actions(EventTypes.DELETE)
    async def delete(
        self,
        session: Optional[AsyncIOMotorClientSession] = None,
        bulk_writer: Optional[BulkWriter] = None,
        link_rule: DeleteRules = DeleteRules.DO_NOTHING,
        skip_actions: Optional[List[Union[ActionDirections, str]]] = None,
        **pymongo_kwargs,
    ) -> Optional[DeleteResult]:
        """
        Delete the document

        :param session: Optional[AsyncIOMotorClientSession] - motor session.
        :param bulk_writer: "BulkWriter" - Beanie bulk writer
        :param link_rule: DeleteRules - rules for link fields
        :param **pymongo_kwargs: pymongo native parameters for delete operation
        :return: Optional[DeleteResult] - pymongo DeleteResult instance.
        """

        if link_rule == DeleteRules.DELETE_LINKS:
            link_fields = self.get_link_fields()
            if link_fields is not None:
                for field_info in link_fields.values():
                    value = getattr(self, field_info.field_name)
                    if field_info.link_type in [
                        LinkTypes.DIRECT,
                        LinkTypes.OPTIONAL_DIRECT,
                        LinkTypes.BACK_DIRECT,
                        LinkTypes.OPTIONAL_BACK_DIRECT,
                    ]:
                        if isinstance(value, Document):
                            await value.delete(
                                link_rule=DeleteRules.DELETE_LINKS,
                                **pymongo_kwargs,
                            )
                    if field_info.link_type in [
                        LinkTypes.LIST,
                        LinkTypes.OPTIONAL_LIST,
                        LinkTypes.BACK_LIST,
                        LinkTypes.OPTIONAL_BACK_LIST,
                    ]:
                        if isinstance(value, List):
                            await asyncio.gather(
                                *[
                                    obj.delete(
                                        link_rule=DeleteRules.DELETE_LINKS,
                                        **pymongo_kwargs,
                                    )
                                    for obj in value
                                    if isinstance(obj, Document)
                                ]
                            )

        return await self.find_one({"_id": self.id}).delete(
            session=session, bulk_writer=bulk_writer, **pymongo_kwargs
        )

    @classmethod
    async def delete_all(
        cls,
        session: Optional[AsyncIOMotorClientSession] = None,
        bulk_writer: Optional[BulkWriter] = None,
        **pymongo_kwargs,
    ) -> Optional[DeleteResult]:
        """
        Delete all the documents

        :param session: Optional[AsyncIOMotorClientSession] - motor session.
        :param bulk_writer: "BulkWriter" - Beanie bulk writer
        :param **pymongo_kwargs: pymongo native parameters for delete operation
        :return: Optional[DeleteResult] - pymongo DeleteResult instance.
        """
        return await cls.find_all().delete(
            session=session, bulk_writer=bulk_writer, **pymongo_kwargs
        )

    # State management

    @classmethod
    def use_state_management(cls) -> bool:
        """
        Is state management turned on
        :return: bool
        """
        return cls.get_settings().use_state_management

    @classmethod
    def state_management_save_previous(cls) -> bool:
        """
        Should we save the previous state after a commit to database
        :return: bool
        """
        return cls.get_settings().state_management_save_previous

    @classmethod
    def state_management_replace_objects(cls) -> bool:
        """
        Should objects be replaced when using state management
        :return: bool
        """
        return cls.get_settings().state_management_replace_objects

    def _save_state(self) -> None:
        """
        Save current document state. Internal method
        :return: None
        """
        if self.use_state_management() and self.id is not None:
            if self.state_management_save_previous():
                self._previous_saved_state = self._saved_state

            self._saved_state = get_dict(
                self,
                to_db=True,
                keep_nulls=self.get_settings().keep_nulls,
                exclude={"revision_id"},
            )

    def get_saved_state(self) -> Optional[Dict[str, Any]]:
        """
        Saved state getter. It is protected property.
        :return: Optional[Dict[str, Any]] - saved state
        """
        return self._saved_state

    def get_previous_saved_state(self) -> Optional[Dict[str, Any]]:
        """
        Previous state getter. It is a protected property.
        :return: Optional[Dict[str, Any]] - previous state
        """
        return self._previous_saved_state

    @property
    @saved_state_needed
    def is_changed(self) -> bool:
        if self._saved_state == get_dict(
            self,
            to_db=True,
            keep_nulls=self.get_settings().keep_nulls,
            exclude={"revision_id"},
        ):
            return False
        return True

    @property
    @saved_state_needed
    @previous_saved_state_needed
    def has_changed(self) -> bool:
        if (
            self._previous_saved_state is None
            or self._previous_saved_state == self._saved_state
        ):
            return False
        return True

    def _collect_updates(
        self, old_dict: Dict[str, Any], new_dict: Dict[str, Any]
    ) -> Dict[str, Any]:
        """
        Compares old_dict with new_dict and returns field paths that have been updated
        Args:
            old_dict: dict1
            new_dict: dict2

        Returns: dictionary with updates

        """
        updates = {}
        if old_dict.keys() - new_dict.keys():
            updates = new_dict
        else:
            for field_name, field_value in new_dict.items():
                if field_value != old_dict.get(field_name):
                    if not self.state_management_replace_objects() and (
                        isinstance(field_value, dict)
                        and isinstance(old_dict.get(field_name), dict)
                    ):
                        if old_dict.get(field_name) is None:
                            updates[field_name] = field_value
                        elif isinstance(field_value, dict) and isinstance(
                            old_dict.get(field_name), dict
                        ):
                            field_data = self._collect_updates(
                                old_dict.get(field_name),  # type: ignore
                                field_value,
                            )

                            for k, v in field_data.items():
                                updates[f"{field_name}.{k}"] = v
                    else:
                        updates[field_name] = field_value

        return updates

    @saved_state_needed
    def get_changes(self) -> Dict[str, Any]:
        return self._collect_updates(
            self._saved_state,  # type: ignore
            get_dict(
                self,
                to_db=True,
                keep_nulls=self.get_settings().keep_nulls,
                exclude={"revision_id"},
            ),
        )

    @saved_state_needed
    @previous_saved_state_needed
    def get_previous_changes(self) -> Dict[str, Any]:
        if self._previous_saved_state is None:
            return {}

        return self._collect_updates(
            self._previous_saved_state,
            self._saved_state,  # type: ignore
        )

    @saved_state_needed
    def rollback(self) -> None:
        if self.is_changed:
            for key, value in self._saved_state.items():  # type: ignore
                if key == "_id":
                    setattr(self, "id", value)
                else:
                    setattr(self, key, value)

    # Other

    @classmethod
    def get_settings(cls) -> DocumentSettings:
        """
        Get document settings, which was created on
        the initialization step

        :return: DocumentSettings class
        """
        if cls._document_settings is None:
            raise CollectionWasNotInitialized
        return cls._document_settings

    @classmethod
    async def inspect_collection(
        cls, session: Optional[AsyncIOMotorClientSession] = None
    ) -> InspectionResult:
        """
        Check, if documents, stored in the MongoDB collection
        are compatible with the Document schema

        :return: InspectionResult
        """
        inspection_result = InspectionResult()
        async for json_document in cls.get_motor_collection().find(
            {}, session=session
        ):
            try:
                parse_model(cls, json_document)
            except ValidationError as e:
                if inspection_result.status == InspectionStatuses.OK:
                    inspection_result.status = InspectionStatuses.FAIL
                inspection_result.errors.append(
                    InspectionError(
                        document_id=json_document["_id"], error=str(e)
                    )
                )
        return inspection_result

    @classmethod
    def check_hidden_fields(cls):
        hidden_fields = [
            (name, field)
            for name, field in get_model_fields(cls).items()
            if get_extra_field_info(field, "hidden") is True
        ]
        if not hidden_fields:
            return
        warnings.warn(
            f"{cls.__name__}: 'hidden=True' is deprecated, please use 'exclude=True'",
            DeprecationWarning,
        )
        if IS_PYDANTIC_V2:
            for name, field in hidden_fields:
                field.exclude = True
                del field.json_schema_extra["hidden"]
            cls.model_rebuild(force=True)
        else:
            for name, field in hidden_fields:
                field.field_info.exclude = True
                del field.field_info.extra["hidden"]
                cls.__exclude_fields__[name] = True

    @wrap_with_actions(event_type=EventTypes.VALIDATE_ON_SAVE)
    async def validate_self(self, *args, **kwargs):
        # TODO: it can be sync, but needs some actions controller improvements
        if self.get_settings().validate_on_save:
            new_model = parse_model(self.__class__, get_model_dump(self))
            merge_models(self, new_model)

    def to_ref(self):
        if self.id is None:
            raise DocumentWasNotSaved("Can not create dbref without id")
        return DBRef(self.get_motor_collection().name, self.id)

    async def fetch_link(self, field: Union[str, Any]):
        ref_obj = getattr(self, field, None)
        if isinstance(ref_obj, Link):
            value = await ref_obj.fetch(fetch_links=True)
            setattr(self, field, value)
        if isinstance(ref_obj, list) and ref_obj:
            values = await Link.fetch_list(ref_obj, fetch_links=True)
            setattr(self, field, values)

    async def fetch_all_links(self):
        coros = []
        link_fields = self.get_link_fields()
        if link_fields is not None:
            for ref in link_fields.values():
                coros.append(self.fetch_link(ref.field_name))  # TODO lists
        await asyncio.gather(*coros)

    @classmethod
    def get_link_fields(cls) -> Optional[Dict[str, LinkInfo]]:
        return cls._link_fields

    @classmethod
    def get_model_type(cls) -> ModelType:
        return ModelType.Document

    @classmethod
    async def distinct(
        cls,
        key: str,
        filter: Optional[Mapping[str, Any]] = None,
        session: Optional[AsyncIOMotorClientSession] = None,
        **kwargs: Any,
    ) -> list:
        return await cls.get_motor_collection().distinct(
            key, filter, session, **kwargs
        )

    @classmethod
    def link_from_id(cls, id: Any):
        ref = DBRef(id=id, collection=cls.get_collection_name())
        return Link(ref, document_class=cls)


class DocumentWithSoftDelete(Document):
    deleted_at: Optional[datetime] = None

    def is_deleted(self) -> bool:
        return self.deleted_at is not None

    async def hard_delete(
        self,
        session: Optional[AsyncIOMotorClientSession] = None,
        bulk_writer: Optional[BulkWriter] = None,
        link_rule: DeleteRules = DeleteRules.DO_NOTHING,
        skip_actions: Optional[List[Union[ActionDirections, str]]] = None,
        **pymongo_kwargs,
    ) -> Optional[DeleteResult]:
        return await super().delete(
            session=session,
            bulk_writer=bulk_writer,
            link_rule=link_rule,
            skip_actions=skip_actions,
            **pymongo_kwargs,
        )

    async def delete(
        self,
        session: Optional[AsyncIOMotorClientSession] = None,
        bulk_writer: Optional[BulkWriter] = None,
        link_rule: DeleteRules = DeleteRules.DO_NOTHING,
        skip_actions: Optional[List[Union[ActionDirections, str]]] = None,
        **pymongo_kwargs,
    ) -> Optional[DeleteResult]:
        self.deleted_at = datetime.utcnow()
        await self.save()
        return None

    @classmethod
    def find_many_in_all(  # type: ignore
        cls: Type[FindType],
        *args: Union[Mapping[str, Any], bool],
        projection_model: None = None,
        skip: Optional[int] = None,
        limit: Optional[int] = None,
        sort: Union[None, str, List[Tuple[str, SortDirection]]] = None,
        session: Optional[AsyncIOMotorClientSession] = None,
        ignore_cache: bool = False,
        fetch_links: bool = False,
        with_children: bool = False,
        lazy_parse: bool = False,
        nesting_depth: Optional[int] = None,
        nesting_depths_per_field: Optional[Dict[str, int]] = None,
        **pymongo_kwargs,
    ) -> Union[FindMany[FindType], FindMany["DocumentProjectionType"]]:
        return cls._find_many_query_class(document_model=cls).find_many(
            *args,
            sort=sort,
            skip=skip,
            limit=limit,
            projection_model=projection_model,
            session=session,
            ignore_cache=ignore_cache,
            fetch_links=fetch_links,
            lazy_parse=lazy_parse,
            nesting_depth=nesting_depth,
            nesting_depths_per_field=nesting_depths_per_field,
            **pymongo_kwargs,
        )

    @classmethod
    def find_many(  # type: ignore
        cls: Type[FindType],
        *args: Union[Mapping[str, Any], bool],
        projection_model: Optional[Type["DocumentProjectionType"]] = None,
        skip: Optional[int] = None,
        limit: Optional[int] = None,
        sort: Union[None, str, List[Tuple[str, SortDirection]]] = None,
        session: Optional[AsyncIOMotorClientSession] = None,
        ignore_cache: bool = False,
        fetch_links: bool = False,
        with_children: bool = False,
        lazy_parse: bool = False,
        nesting_depth: Optional[int] = None,
        nesting_depths_per_field: Optional[Dict[str, int]] = None,
        **pymongo_kwargs,
    ) -> Union[FindMany[FindType], FindMany["DocumentProjectionType"]]:
        args = cls._add_class_id_filter(args, with_children) + (
            {"deleted_at": None},
        )
        return cls._find_many_query_class(document_model=cls).find_many(
            *args,
            sort=sort,
            skip=skip,
            limit=limit,
            projection_model=projection_model,
            session=session,
            ignore_cache=ignore_cache,
            fetch_links=fetch_links,
            lazy_parse=lazy_parse,
            nesting_depth=nesting_depth,
            nesting_depths_per_field=nesting_depths_per_field,
            **pymongo_kwargs,
        )

    @classmethod
    def find_one(  # type: ignore
        cls: Type[FindType],
        *args: Union[Mapping[str, Any], bool],
        projection_model: Optional[Type["DocumentProjectionType"]] = None,
        session: Optional[AsyncIOMotorClientSession] = None,
        ignore_cache: bool = False,
        fetch_links: bool = False,
        with_children: bool = False,
        nesting_depth: Optional[int] = None,
        nesting_depths_per_field: Optional[Dict[str, int]] = None,
        **pymongo_kwargs,
    ) -> Union[FindOne[FindType], FindOne["DocumentProjectionType"]]:
        args = cls._add_class_id_filter(args, with_children) + (
            {"deleted_at": None},
        )
        return cls._find_one_query_class(document_model=cls).find_one(
            *args,
            projection_model=projection_model,
            session=session,
            ignore_cache=ignore_cache,
            fetch_links=fetch_links,
            nesting_depth=nesting_depth,
            nesting_depths_per_field=nesting_depths_per_field,
            **pymongo_kwargs,
        )<|MERGE_RESOLUTION|>--- conflicted
+++ resolved
@@ -768,13 +768,8 @@
 
     def set(
         self: DocType,
-<<<<<<< HEAD
-        expression: Dict[Union[ExpressionField, str], Any],
-        session: Optional[AsyncIOMotorClientSession] = None,
-=======
         expression: Dict[Union[ExpressionField, str, Any], Any],
-        session: Optional[ClientSession] = None,
->>>>>>> 602e3777
+        session: Optional[AsyncIOMotorClientSession] = None,
         bulk_writer: Optional[BulkWriter] = None,
         skip_sync: Optional[bool] = None,
         **kwargs,
@@ -812,13 +807,8 @@
 
     def current_date(
         self,
-<<<<<<< HEAD
-        expression: Dict[Union[ExpressionField, str], Any],
-        session: Optional[AsyncIOMotorClientSession] = None,
-=======
         expression: Dict[Union[datetime, ExpressionField, str], Any],
-        session: Optional[ClientSession] = None,
->>>>>>> 602e3777
+        session: Optional[AsyncIOMotorClientSession] = None,
         bulk_writer: Optional[BulkWriter] = None,
         skip_sync: Optional[bool] = None,
         **kwargs,
@@ -828,13 +818,8 @@
 
         Uses [CurrentDate operator](operators/update.md#currentdate)
 
-<<<<<<< HEAD
-        :param expression: Dict[Union[ExpressionField, str], Any]
+        :param expression: Dict[Union[datetime, ExpressionField, str], Any]
         :param session: Optional[AsyncIOMotorClientSession] - motor session
-=======
-        :param expression: Dict[Union[datetime, ExpressionField, str], Any]
-        :param session: Optional[ClientSession] - pymongo session
->>>>>>> 602e3777
         :param bulk_writer: Optional[BulkWriter] - bulk writer
         :param skip_sync: bool - skip doc syncing. Available for the direct instances only
         :return: self
@@ -849,13 +834,8 @@
 
     def inc(
         self,
-<<<<<<< HEAD
-        expression: Dict[Union[ExpressionField, str], Any],
-        session: Optional[AsyncIOMotorClientSession] = None,
-=======
         expression: Dict[Union[ExpressionField, float, int, str], Any],
-        session: Optional[ClientSession] = None,
->>>>>>> 602e3777
+        session: Optional[AsyncIOMotorClientSession] = None,
         bulk_writer: Optional[BulkWriter] = None,
         skip_sync: Optional[bool] = None,
         **kwargs,
@@ -876,13 +856,8 @@
 
         Uses [Inc operator](operators/update.md#inc)
 
-<<<<<<< HEAD
-        :param expression: Dict[Union[ExpressionField, str], Any]
+        :param expression: Dict[Union[ExpressionField, float, int, str], Any]
         :param session: Optional[AsyncIOMotorClientSession] - motor session
-=======
-        :param expression: Dict[Union[ExpressionField, float, int, str], Any]
-        :param session: Optional[ClientSession] - pymongo session
->>>>>>> 602e3777
         :param bulk_writer: Optional[BulkWriter] - bulk writer
         :param skip_sync: bool - skip doc syncing. Available for the direct instances only
         :return: self
