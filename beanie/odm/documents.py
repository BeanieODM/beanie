--- conflicted
+++ resolved
@@ -381,15 +381,9 @@
         return self
 
     async def create(
-<<<<<<< HEAD
         self: Self,
-        session: Optional[ClientSession] = None,
+        session: Optional[AsyncIOMotorClientSession] = None,
     ) -> Self:
-=======
-        self: DocType,
-        session: Optional[AsyncIOMotorClientSession] = None,
-    ) -> DocType:
->>>>>>> b438edcd
         """
         The same as self.insert()
         :return: self
@@ -555,13 +549,8 @@
     @save_state_after
     @validate_self_before
     async def save(
-<<<<<<< HEAD
         self: Self,
-        session: Optional[ClientSession] = None,
-=======
-        self: DocType,
-        session: Optional[AsyncIOMotorClientSession] = None,
->>>>>>> b438edcd
+        session: Optional[AsyncIOMotorClientSession] = None,
         link_rule: WriteRules = WriteRules.DO_NOTHING,
         ignore_revision: bool = False,
         **kwargs,
