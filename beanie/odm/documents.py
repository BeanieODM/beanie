--- conflicted
+++ resolved
@@ -165,29 +165,6 @@
             document_id = parse_obj_as(cls.__fields__["id"].type_, document_id)
         return await cls.find_one({"_id": document_id}, session=session)
 
-<<<<<<< HEAD
-=======
-    @overload
-    @classmethod
-    def find_one(
-        cls: Type[DocType],
-        *args: Union[Mapping[str, Any], bool],
-        projection_model: None = None,
-        session: Optional[ClientSession] = None,
-    ) -> FindOne[DocType]:
-        ...
-
-    @overload
-    @classmethod
-    def find_one(
-        cls: Type[DocType],
-        *args: Union[Mapping[str, Any], bool],
-        projection_model: Type[DocumentProjectionType],
-        session: Optional[ClientSession] = None,
-    ) -> FindOne[DocumentProjectionType]:
-        ...
-
->>>>>>> 87a63429
     @classmethod
     def find_one(
         cls: Type[DocType],
@@ -211,35 +188,6 @@
             session=session,
         )
 
-<<<<<<< HEAD
-=======
-    @overload
-    @classmethod
-    def find_many(
-        cls: Type[DocType],
-        *args: Union[Mapping[str, Any], bool],
-        projection_model: None = None,
-        skip: Optional[int] = None,
-        limit: Optional[int] = None,
-        sort: Union[None, str, List[Tuple[str, SortDirection]]] = None,
-        session: Optional[ClientSession] = None,
-    ) -> FindMany[DocType]:
-        ...
-
-    @overload
-    @classmethod
-    def find_many(
-        cls: Type[DocType],
-        *args: Union[Mapping[str, Any], bool],
-        projection_model: Type[DocumentProjectionType] = None,
-        skip: Optional[int] = None,
-        limit: Optional[int] = None,
-        sort: Union[None, str, List[Tuple[str, SortDirection]]] = None,
-        session: Optional[ClientSession] = None,
-    ) -> FindMany[DocumentProjectionType]:
-        ...
-
->>>>>>> 87a63429
     @classmethod
     def find_many(
         cls: Type[DocType],
@@ -273,35 +221,6 @@
             session=session,
         )
 
-<<<<<<< HEAD
-=======
-    @overload
-    @classmethod
-    def find(
-        cls: Type[DocType],
-        *args: Union[Mapping[str, Any], bool],
-        projection_model: None = None,
-        skip: Optional[int] = None,
-        limit: Optional[int] = None,
-        sort: Union[None, str, List[Tuple[str, SortDirection]]] = None,
-        session: Optional[ClientSession] = None,
-    ) -> FindMany[DocType]:
-        ...
-
-    @overload
-    @classmethod
-    def find(
-        cls: Type[DocType],
-        *args: Union[Mapping[str, Any], bool],
-        projection_model: Type[DocumentProjectionType],
-        skip: Optional[int] = None,
-        limit: Optional[int] = None,
-        sort: Union[None, str, List[Tuple[str, SortDirection]]] = None,
-        session: Optional[ClientSession] = None,
-    ) -> FindMany[DocumentProjectionType]:
-        ...
-
->>>>>>> 87a63429
     @classmethod
     def find(
         cls: Type[DocType],
