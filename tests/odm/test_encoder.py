import re
from datetime import date, datetime
from enum import Enum
from uuid import uuid4

import pytest
from bson import Binary, Regex
from pydantic import AnyUrl

from beanie.odm.utils.encoder import Encoder
from beanie.odm.utils.pydantic import IS_PYDANTIC_V2
from tests.odm.models import (
    BsonRegexDoc,
    Child,
    DictEnum,
    DocumentForEncodingTest,
    DocumentForEncodingTestDate,
    DocumentWithComplexDictKey,
    DocumentWithDecimalField,
    DocumentWithEnumKeysDict,
    DocumentWithHttpUrlField,
    DocumentWithKeepNullsFalse,
    DocumentWithStringField,
    ModelWithOptionalField,
    NativeRegexDoc,
    SampleWithMutableObjects,
)


async def test_encode_datetime():
    assert isinstance(Encoder().encode(datetime.now()), datetime)

    doc = DocumentForEncodingTest(datetime_field=datetime.now())
    await doc.insert()
    new_doc = await DocumentForEncodingTest.get(doc.id)
    assert isinstance(new_doc.datetime_field, datetime)


async def test_encode_date():
    assert isinstance(Encoder().encode(datetime.now()), datetime)

    doc = DocumentForEncodingTestDate()
    await doc.insert()
    new_doc = await DocumentForEncodingTestDate.get(doc.id)
    assert new_doc.date_field == doc.date_field
    assert isinstance(new_doc.date_field, date)


async def test_encode_regex():
    raw_regex = r"^AA.*CC$"
    case_sensitive_regex = re.compile(raw_regex)
    case_insensitive_regex = re.compile(raw_regex, re.I)

    assert isinstance(Encoder().encode(case_sensitive_regex), Regex)
    assert isinstance(Encoder().encode(case_insensitive_regex), Regex)

    matching_doc = DocumentWithStringField(string_field="AABBCC")
    ignore_case_matching_doc = DocumentWithStringField(string_field="aabbcc")
    non_matching_doc = DocumentWithStringField(string_field="abc")

    for doc in (matching_doc, ignore_case_matching_doc, non_matching_doc):
        await doc.insert()

    assert {matching_doc.id, ignore_case_matching_doc.id} == {
        doc.id
        async for doc in DocumentWithStringField.find(
            DocumentWithStringField.string_field == case_insensitive_regex
        )
    }
    assert {matching_doc.id} == {
        doc.id
        async for doc in DocumentWithStringField.find(
            DocumentWithStringField.string_field == case_sensitive_regex
        )
    }


def test_encode_with_custom_encoder():
    assert isinstance(
        Encoder(custom_encoders={datetime: str}).encode(datetime.now()), str
    )


async def test_bytes():
    encoded_b = Encoder().encode(b"test")
    assert isinstance(encoded_b, Binary)
    assert encoded_b.subtype == 0

    doc = DocumentForEncodingTest(bytes_field=b"test")
    await doc.insert()
    new_doc = await DocumentForEncodingTest.get(doc.id)
    assert isinstance(new_doc.bytes_field, bytes)


async def test_bytes_already_binary():
    b = Binary(b"123", 3)
    encoded_b = Encoder().encode(b)
    assert isinstance(encoded_b, Binary)
    assert encoded_b.subtype == 3


async def test_mutable_objects_on_save():
    instance = SampleWithMutableObjects(
        d={"Bar": Child(child_field="Foo")}, lst=[Child(child_field="Bar")]
    )
    await instance.save()
    assert isinstance(instance.d["Bar"], Child)
    assert isinstance(instance.lst[0], Child)


async def test_decimal():
    test_amts = DocumentWithDecimalField(amt=1, other_amt=2)
    await test_amts.insert()
    obj = await DocumentWithDecimalField.get(test_amts.id)
    assert obj.amt == 1
    assert obj.other_amt == 2

    test_amts.amt = 6
    await test_amts.save_changes()

    obj = await DocumentWithDecimalField.get(test_amts.id)
    assert obj.amt == 6

    test_amts = (await DocumentWithDecimalField.find_all().to_list())[0]
    test_amts.other_amt = 7
    await test_amts.save_changes()

    obj = await DocumentWithDecimalField.get(test_amts.id)
    assert obj.other_amt == 7


def test_keep_nulls_false():
    model = ModelWithOptionalField(i=10)
    doc = DocumentWithKeepNullsFalse(m=model)

    encoder = Encoder(keep_nulls=False, to_db=True)
    encoded_doc = encoder.encode(doc)
    assert encoded_doc == {"m": {"i": 10}}


@pytest.mark.skipif(not IS_PYDANTIC_V2, reason="Test only for Pydantic v2")
def test_should_encode_pydantic_v2_url_correctly():
    url = AnyUrl("https://example.com")
    encoder = Encoder()
    encoded_url = encoder.encode(url)
    assert isinstance(encoded_url, str)
    # pydantic2 add trailing slash for naked url. see https://github.com/pydantic/pydantic/issues/6943
    assert encoded_url == "https://example.com/"


async def test_should_be_able_to_save_retrieve_doc_with_url():
    doc = DocumentWithHttpUrlField(url_field="https://example.com")
    assert isinstance(doc.url_field, AnyUrl)
    await doc.save()

    new_doc = await DocumentWithHttpUrlField.find_one(
        DocumentWithHttpUrlField.id == doc.id
    )

    assert isinstance(new_doc.url_field, AnyUrl)
    assert new_doc.url_field == doc.url_field


async def test_dict_with_complex_key():
    assert isinstance(Encoder().encode({uuid4(): datetime.now()}), dict)

    uuid = uuid4()
    # reset microseconds, because it looses by mongo
    dt = datetime.now().replace(microsecond=0)

    doc = DocumentWithComplexDictKey(dict_field={uuid: dt})
    await doc.insert()
    new_doc = await DocumentWithComplexDictKey.get(doc.id)

    assert isinstance(new_doc.dict_field, dict)
    assert new_doc.dict_field.get(uuid) == dt


<<<<<<< HEAD
async def test_dict_with_enum_keys():
    doc = DocumentWithEnumKeysDict(color={DictEnum.RED: "favorite"})
    await doc.save()

    assert isinstance(doc.color, dict)

    for key in doc.color:
        assert isinstance(key, Enum)
        assert key == DictEnum.RED
=======
async def test_native_regex():
    regex = re.compile(r"^1?$|^(11+?)\1+$", (re.I | re.M | re.S) ^ re.UNICODE)
    doc = await NativeRegexDoc(regex=regex).insert()
    new_doc = await NativeRegexDoc.get(doc.id)
    assert new_doc.regex == regex
    assert new_doc.regex.pattern == r"^1?$|^(11+?)\1+$"
    assert new_doc.regex.flags == int(re.I | re.M | re.S ^ re.UNICODE)


async def test_bson_regex():
    regex = Regex(r"^1?$|^(11+?)\1+$")
    doc = await BsonRegexDoc(regex=regex).insert()
    new_doc = await BsonRegexDoc.get(doc.id)
    assert new_doc.regex == Regex(pattern=r"^1?$|^(11+?)\1+$")
>>>>>>> ca585b17
<|MERGE_RESOLUTION|>--- conflicted
+++ resolved
@@ -176,7 +176,6 @@
     assert new_doc.dict_field.get(uuid) == dt
 
 
-<<<<<<< HEAD
 async def test_dict_with_enum_keys():
     doc = DocumentWithEnumKeysDict(color={DictEnum.RED: "favorite"})
     await doc.save()
@@ -186,7 +185,8 @@
     for key in doc.color:
         assert isinstance(key, Enum)
         assert key == DictEnum.RED
-=======
+
+
 async def test_native_regex():
     regex = re.compile(r"^1?$|^(11+?)\1+$", (re.I | re.M | re.S) ^ re.UNICODE)
     doc = await NativeRegexDoc(regex=regex).insert()
@@ -200,5 +200,4 @@
     regex = Regex(r"^1?$|^(11+?)\1+$")
     doc = await BsonRegexDoc(regex=regex).insert()
     new_doc = await BsonRegexDoc.get(doc.id)
-    assert new_doc.regex == Regex(pattern=r"^1?$|^(11+?)\1+$")
->>>>>>> ca585b17
+    assert new_doc.regex == Regex(pattern=r"^1?$|^(11+?)\1+$")