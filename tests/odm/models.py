import datetime
import decimal
from decimal import Decimal
from ipaddress import (
    IPv4Address,
    IPv4Interface,
    IPv4Network,
    IPv6Address,
    IPv6Interface,
    IPv6Network,
)
from pathlib import Path
from typing import Dict, List, Optional, Set, Tuple, Union
from uuid import UUID, uuid4

import pydantic
import pymongo
from pydantic import (
    BaseModel,
    Extra,
    Field,
    PrivateAttr,
    SecretBytes,
    SecretStr,
    condecimal,
)
from pydantic.color import Color
from pymongo import IndexModel

from beanie import (
    Document,
    Indexed,
    Insert,
    Replace,
    Update,
    ValidateOnSave,
    Save,
)
from beanie.odm.actions import Delete, after_event, before_event
from beanie.odm.fields import Link, PydanticObjectId
from beanie.odm.settings.timeseries import TimeSeriesConfig
from beanie.odm.union_doc import UnionDoc


class Option2(BaseModel):
    f: float


class Option1(BaseModel):
    s: str


class Nested(BaseModel):
    integer: int
    option_1: Option1
    union: Union[Option1, Option2]
    optional: Optional[Option2]


class GeoObject(BaseModel):
    type: str = "Point"
    coordinates: Tuple[float, float]


class Sample(Document):
    timestamp: datetime.datetime
    increment: Indexed(int)
    integer: Indexed(int)
    float_num: float
    string: str
    nested: Nested
    optional: Optional[Option2]
    union: Union[Option1, Option2]
    geo: GeoObject
    const: str = "TEST"


class SubDocument(BaseModel):
    test_str: str
    test_int: int = 42


class DocumentTestModel(Document):
    test_int: int
    test_list: List[SubDocument] = Field(hidden=True)
    test_doc: SubDocument
    test_str: str

    class Settings:
        use_cache = True
        cache_expiration_time = datetime.timedelta(seconds=10)
        cache_capacity = 5
        use_state_management = True


class DocumentTestModelWithLink(Document):
    test_link: Link[DocumentTestModel]

    class Settings:
        use_cache = True
        cache_expiration_time = datetime.timedelta(seconds=10)
        cache_capacity = 5
        use_state_management = True


class DocumentTestModelWithCustomCollectionName(Document):
    test_int: int
    test_list: List[SubDocument]
    test_str: str

    class Settings:
        name = "custom"
        class_id = "different_class_id"


class DocumentTestModelWithSimpleIndex(Document):
    test_int: Indexed(int)
    test_list: List[SubDocument]
    test_str: Indexed(str, index_type=pymongo.TEXT)


class DocumentTestModelWithIndexFlags(Document):
    test_int: Indexed(int, sparse=True)
    test_str: Indexed(str, index_type=pymongo.DESCENDING, unique=True)


class DocumentTestModelWithIndexFlagsAliases(Document):
    test_int: Indexed(int, sparse=True) = Field(alias="testInt")
    test_str: Indexed(str, index_type=pymongo.DESCENDING, unique=True) = Field(
        alias="testStr"
    )


class DocumentTestModelWithComplexIndex(Document):
    test_int: int
    test_list: List[SubDocument]
    test_str: str

    class Settings:
        name = "docs_with_index"
        indexes = [
            "test_int",
            [
                ("test_int", pymongo.ASCENDING),
                ("test_str", pymongo.DESCENDING),
            ],
            IndexModel(
                [("test_str", pymongo.DESCENDING)],
                name="test_string_index_DESCENDING",
            ),
        ]


class DocumentTestModelWithDroppedIndex(Document):
    test_int: int
    test_list: List[SubDocument]
    test_str: str

    class Settings:
        name = "docs_with_index"
        indexes = [
            "test_int",
        ]


class DocumentTestModelStringImport(Document):
    test_int: int


class DocumentTestModelFailInspection(Document):
    test_int_2: int

    class Settings:
        name = "DocumentTestModel"


class DocumentWithCustomIdUUID(Document):
    id: UUID = Field(default_factory=uuid4)
    name: str


class DocumentWithCustomIdInt(Document):
    id: int
    name: str


class DocumentWithCustomFiledsTypes(Document):
    color: Color
    decimal: Decimal
    secret_bytes: SecretBytes
    secret_string: SecretStr
    ipv4address: IPv4Address
    ipv4interface: IPv4Interface
    ipv4network: IPv4Network
    ipv6address: IPv6Address
    ipv6interface: IPv6Interface
    ipv6network: IPv6Network
    timedelta: datetime.timedelta
    set_type: Set[str]
    tuple_type: Tuple[int, str]
    path: Path


class DocumentWithBsonEncodersFiledsTypes(Document):
    color: Color
    timestamp: datetime.datetime

    class Settings:
        bson_encoders = {
            Color: lambda c: c.as_rgb(),
            datetime.datetime: lambda o: o.isoformat(timespec="microseconds"),
        }


class DocumentWithActions(Document):
    name: str
    num_1: int = 0
    num_2: int = 10
    num_3: int = 100
    _private_num: int = PrivateAttr(default=100)

    class Inner:
        inner_num_1 = 0
        inner_num_2 = 0

    @before_event(Insert)
    def capitalize_name(self):
        self.name = self.name.capitalize()

    @before_event([Insert, Replace, Save])
    async def add_one(self):
        self.num_1 += 1

    @after_event(Insert)
    def num_2_change(self):
        self.num_2 -= 1

    @after_event(Replace)
    def num_3_change(self):
        self.num_3 -= 1

    @before_event(Delete)
    def inner_num_to_one(self):
        self.Inner.inner_num_1 = 1

    @after_event(Delete)
    def inner_num_to_two(self):
        self.Inner.inner_num_2 = 2

    @before_event(Update)
    def inner_num_to_one_2(self):
        self._private_num += 1

    @after_event(Update)
    def inner_num_to_two_2(self):
        self.num_2 -= 1


class DocumentWithActions2(Document):
    name: str
    num_1: int = 0
    num_2: int = 10
    num_3: int = 100
    _private_num: int = PrivateAttr(default=100)

    class Inner:
        inner_num_1 = 0
        inner_num_2 = 0

    @before_event(Insert)
    def capitalize_name(self):
        self.name = self.name.capitalize()

    @before_event(Insert, Replace, Save)
    async def add_one(self):
        self.num_1 += 1

    @after_event(Insert)
    def num_2_change(self):
        self.num_2 -= 1

    @after_event(Replace)
    def num_3_change(self):
        self.num_3 -= 1

    @before_event(Delete)
    def inner_num_to_one(self):
        self.Inner.inner_num_1 = 1

    @after_event(Delete)
    def inner_num_to_two(self):
        self.Inner.inner_num_2 = 2

    @before_event(Update)
    def inner_num_to_one_2(self):
        self._private_num += 1

    @after_event(Update)
    def inner_num_to_two_2(self):
        self.num_2 -= 1


class InheritedDocumentWithActions(DocumentWithActions):
    ...


class InternalDoc(BaseModel):
    _private_field: str = PrivateAttr(default="TEST_PRIVATE")
    num: int = 100
    string: str = "test"
    lst: List[int] = [1, 2, 3, 4, 5]

    def change_private(self):
        self._private_field = "PRIVATE_CHANGED"

    def get_private(self):
        return self._private_field


class DocumentWithTurnedOnStateManagement(Document):
    num_1: int
    num_2: int
    internal: InternalDoc

    class Settings:
        use_state_management = True


class DocumentWithTurnedOnStateManagementWithCustomId(Document):
    id: int
    num_1: int
    num_2: int

    class Settings:
        use_state_management = True


class DocumentWithTurnedOnReplaceObjects(Document):
    num_1: int
    num_2: int
    internal: InternalDoc

    class Settings:
        use_state_management = True
        state_management_replace_objects = True


class DocumentWithTurnedOnSavePrevious(Document):
    num_1: int
    num_2: int
    internal: InternalDoc

    class Settings:
        use_state_management = True
        state_management_save_previous = True


class DocumentWithTurnedOffStateManagement(Document):
    num_1: int
    num_2: int


class DocumentWithValidationOnSave(Document):
    num_1: int
    num_2: int

    @after_event(ValidateOnSave)
    def num_2_plus_1(self):
        self.num_2 += 1

    class Settings:
        validate_on_save = True
        use_state_management = True


class DocumentWithRevisionTurnedOn(Document):
    num_1: int
    num_2: int

    class Settings:
        use_revision = True
        use_state_management = True


class DocumentWithPydanticConfig(Document):
    num_1: int

    class Config(Document.Config):
        validate_assignment = True


class DocumentWithExtras(Document):
    num_1: int

    class Config(Document.Config):
        extra = Extra.allow


class DocumentWithExtrasKw(Document, extra=Extra.allow):
    num_1: int


class Yard(Document):
    v: int
    w: int


class Lock(Document):
    k: int


class Window(Document):
    x: int
    y: int
    lock: Optional[Link[Lock]]


class Door(Document):
    t: int = 10
    window: Optional[Link[Window]]
    locks: Optional[List[Link[Lock]]]


class Roof(Document):
    r: int = 100


class House(Document):
    windows: List[Link[Window]]
    door: Link[Door]
    roof: Optional[Link[Roof]]
    yards: Optional[List[Link[Yard]]]
    name: Indexed(str) = Field(hidden=True)
    height: Indexed(int) = 2


class DocumentForEncodingTest(Document):
    bytes_field: Optional[bytes]
    datetime_field: Optional[datetime.datetime]


class DocumentWithTimeseries(Document):
    ts: datetime.datetime = Field(default_factory=datetime.datetime.now)

    class Settings:
        timeseries = TimeSeriesConfig(time_field="ts", expire_after_seconds=2)


class DocumentWithStringField(Document):
    string_field: str


class DocumentForEncodingTestDate(Document):
    date_field: datetime.date = Field(default_factory=datetime.date.today)

    class Settings:
        name = "test_date"
        bson_encoders = {
            datetime.date: lambda dt: datetime.datetime(
                year=dt.year,
                month=dt.month,
                day=dt.day,
                hour=0,
                minute=0,
                second=0,
            )
        }


class DocumentUnion(UnionDoc):
    class Settings:
        name = "multi_model"
        class_id = "123"


class DocumentMultiModelOne(Document):
    int_filed: int = 0
    shared: int = 0

    class Settings:
        union_doc = DocumentUnion
        name = "multi_one"
        class_id = "123"


class DocumentMultiModelTwo(Document):
    str_filed: str = "test"
    shared: int = 0
    linked_doc: Optional[Link[DocumentMultiModelOne]] = None

    class Settings:
        union_doc = DocumentUnion
        name = "multi_two"
        class_id = "123"


class YardWithRevision(Document):
    v: int
    w: int

    class Settings:
        use_revision = True
        use_state_management = True


class LockWithRevision(Document):
    k: int

    class Settings:
        use_revision = True
        use_state_management = True


class WindowWithRevision(Document):
    x: int
    y: int
    lock: Link[LockWithRevision]

    class Settings:
        use_revision = True
        use_state_management = True


class HouseWithRevision(Document):
    windows: List[Link[WindowWithRevision]]

    class Settings:
        use_revision = True
        use_state_management = True


# classes for inheritance test
class Vehicle(Document):
    """Root parent for testing flat inheritance"""

    #               Vehicle
    #              /   |   \
    #             /    |    \
    #        Bicycle  Bike  Car
    #                         \
    #                          \
    #                          Bus
    color: str

    @after_event(Insert)
    def on_object_create(self):
        # this event will be triggered for all children too (self will have corresponding type)
        ...

    class Settings:
        is_root = True


class Bicycle(Vehicle):
    frame: int
    wheels: int


class Fuelled(BaseModel):
    """Just a mixin"""

    fuel: Optional[str]


class Car(Vehicle, Fuelled):
    body: str


class Bike(Vehicle, Fuelled):
    ...


class Bus(Car, Fuelled):
    seats: int


class Owner(Document):
    name: str
    vehicles: List[Link[Vehicle]] = []


class MixinNonRoot(BaseModel):
    id: int = Field(..., ge=1, le=254)


class MyDocNonRoot(Document):
    class Settings:
        use_state_management = True


class TestNonRoot(MixinNonRoot, MyDocNonRoot):
    name: str


class Test2NonRoot(MyDocNonRoot):
    name: str


class Child(BaseModel):
    child_field: str


class SampleWithMutableObjects(Document):
    d: Dict[str, Child]
    lst: List[Child]


class SampleLazyParsing(Document):
    i: int
    s: str
    lst: List[int] = Field(
        [],
    )

    class Settings:
        lazy_parsing = True
        use_state_management = True

    class Config:
        validate_assignment = True


class RootDocument(Document):
    name: str
    link_root: Link[Document]


class ADocument(RootDocument):
    surname: str
    link_a: Link[Document]

    class Settings:
        name = "B"


class BDocument(RootDocument):
    email: str
    link_b: Link[Document]

    class Settings:
        name = "B"


class StateAndDecimalFieldModel(Document):
    amt: decimal.Decimal
    other_amt: condecimal(
        decimal_places=1, multiple_of=decimal.Decimal("0.5")
    ) = 0

    class Settings:
        name = "amounts"
        use_revision = True
        use_state_management = True


class Region(Document):
    state: Optional[str] = "TEST"
    city: Optional[str] = "TEST"
    district: Optional[str] = "TEST"


class UsersAddresses(Document):
    region_id: Optional[Link[Region]]
    phone_number: Optional[str] = None
    street: Optional[str] = None


class AddressView(BaseModel):
    id: Optional[PydanticObjectId] = Field(alias="_id")
    phone_number: Optional[str]
    street: Optional[str]
    state: Optional[str]
    city: Optional[str]
    district: Optional[str]

    class Settings:
        projection = {
            "id": "$_id",
            "phone_number": 1,
            "street": 1,
            "sub_district": "$region_id.sub_district",
            "city": "$region_id.city",
            "state": "$region_id.state",
        }


class SelfLinked(Document):
    item: Optional[Link["SelfLinked"]]
    s: str


class LoopedLinksA(Document):
    b: "LoopedLinksB"


class LoopedLinksB(Document):
    a: Optional[LoopedLinksA]


class DocWithCollectionInnerClass(Document):
    s: str

    class Collection:
        name = "test"


<<<<<<< HEAD
class ReleaseElemMatch(BaseModel):
    major_ver: int
    minor_ver: int
    build_ver: int


class PackageElemMatch(Document):
    releases: List[ReleaseElemMatch] = []
=======
class DocumentWithDecimalField(Document):
    amt: decimal.Decimal
    other_amt: pydantic.condecimal(
        decimal_places=1, multiple_of=decimal.Decimal("0.5")
    ) = 0

    class Config:
        validate_assignment = True

    class Settings:
        name = "amounts"
        use_revision = True
        use_state_management = True
        indexes = [
            pymongo.IndexModel(
                keys=[("amt", pymongo.ASCENDING)], name="amt_ascending"
            ),
            pymongo.IndexModel(
                keys=[("other_amt", pymongo.DESCENDING)],
                name="other_amt_descending",
            ),
        ]


class ModelWithOptionalField(BaseModel):
    s: Optional[str]
    i: int


class DocumentWithKeepNullsFalse(Document):
    o: Optional[str]
    m: ModelWithOptionalField

    class Settings:
        keep_nulls = False
        use_state_management = True
>>>>>>> d9b8d4c1
<|MERGE_RESOLUTION|>--- conflicted
+++ resolved
@@ -704,16 +704,6 @@
         name = "test"
 
 
-<<<<<<< HEAD
-class ReleaseElemMatch(BaseModel):
-    major_ver: int
-    minor_ver: int
-    build_ver: int
-
-
-class PackageElemMatch(Document):
-    releases: List[ReleaseElemMatch] = []
-=======
 class DocumentWithDecimalField(Document):
     amt: decimal.Decimal
     other_amt: pydantic.condecimal(
@@ -750,4 +740,13 @@
     class Settings:
         keep_nulls = False
         use_state_management = True
->>>>>>> d9b8d4c1
+
+
+class ReleaseElemMatch(BaseModel):
+    major_ver: int
+    minor_ver: int
+    build_ver: int
+
+
+class PackageElemMatch(Document):
+    releases: List[ReleaseElemMatch] = []