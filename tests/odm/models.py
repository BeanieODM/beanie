import datetime
import decimal
from decimal import Decimal
from ipaddress import (
    IPv4Address,
    IPv4Interface,
    IPv4Network,
    IPv6Address,
    IPv6Interface,
    IPv6Network,
)
from pathlib import Path
from typing import Dict, List, Optional, Set, Tuple, Union
from uuid import UUID, uuid4

import pydantic
import pymongo
from pydantic import (
    BaseModel,
    Extra,
    Field,
    PrivateAttr,
    SecretBytes,
    SecretStr,
    condecimal,
)
from pydantic.color import Color
from pymongo import IndexModel

from beanie import (
    Document,
    Indexed,
    Insert,
    Replace,
    Update,
    ValidateOnSave,
    Save,
)
from beanie.odm.actions import Delete, after_event, before_event
from beanie.odm.fields import Link, PydanticObjectId, BackLink
from beanie.odm.settings.timeseries import TimeSeriesConfig
from beanie.odm.union_doc import UnionDoc


class Option2(BaseModel):
    f: float


class Option1(BaseModel):
    s: str


class Nested(BaseModel):
    integer: int
    option_1: Option1
    union: Union[Option1, Option2]
    optional: Optional[Option2]


class GeoObject(BaseModel):
    type: str = "Point"
    coordinates: Tuple[float, float]


class Sample(Document):
    timestamp: datetime.datetime
    increment: Indexed(int)
    integer: Indexed(int)
    float_num: float
    string: str
    nested: Nested
    optional: Optional[Option2]
    union: Union[Option1, Option2]
    geo: GeoObject
    const: str = "TEST"


class SubDocument(BaseModel):
    test_str: str
    test_int: int = 42


class DocumentTestModel(Document):
    test_int: int
    test_list: List[SubDocument] = Field(hidden=True)
    test_doc: SubDocument
    test_str: str

    class Settings:
        use_cache = True
        cache_expiration_time = datetime.timedelta(seconds=10)
        cache_capacity = 5
        use_state_management = True


class DocumentTestModelWithLink(Document):
    test_link: Link[DocumentTestModel]

    class Settings:
        use_cache = True
        cache_expiration_time = datetime.timedelta(seconds=10)
        cache_capacity = 5
        use_state_management = True


class DocumentTestModelWithCustomCollectionName(Document):
    test_int: int
    test_list: List[SubDocument]
    test_str: str

    class Settings:
        name = "custom"
        class_id = "different_class_id"


class DocumentTestModelWithSimpleIndex(Document):
    test_int: Indexed(int)
    test_list: List[SubDocument]
    test_str: Indexed(str, index_type=pymongo.TEXT)


class DocumentTestModelWithIndexFlags(Document):
    test_int: Indexed(int, sparse=True)
    test_str: Indexed(str, index_type=pymongo.DESCENDING, unique=True)


class DocumentTestModelWithIndexFlagsAliases(Document):
    test_int: Indexed(int, sparse=True) = Field(alias="testInt")
    test_str: Indexed(str, index_type=pymongo.DESCENDING, unique=True) = Field(
        alias="testStr"
    )


class DocumentTestModelWithComplexIndex(Document):
    test_int: int
    test_list: List[SubDocument]
    test_str: str

    class Settings:
        name = "docs_with_index"
        indexes = [
            "test_int",
            [
                ("test_int", pymongo.ASCENDING),
                ("test_str", pymongo.DESCENDING),
            ],
            IndexModel(
                [("test_str", pymongo.DESCENDING)],
                name="test_string_index_DESCENDING",
            ),
        ]


class DocumentTestModelWithDroppedIndex(Document):
    test_int: int
    test_list: List[SubDocument]
    test_str: str

    class Settings:
        name = "docs_with_index"
        indexes = [
            "test_int",
        ]


class DocumentTestModelStringImport(Document):
    test_int: int


class DocumentTestModelFailInspection(Document):
    test_int_2: int

    class Settings:
        name = "DocumentTestModel"


class DocumentWithCustomIdUUID(Document):
    id: UUID = Field(default_factory=uuid4)
    name: str


class DocumentWithCustomIdInt(Document):
    id: int
    name: str


class DocumentWithCustomFiledsTypes(Document):
    color: Color
    decimal: Decimal
    secret_bytes: SecretBytes
    secret_string: SecretStr
    ipv4address: IPv4Address
    ipv4interface: IPv4Interface
    ipv4network: IPv4Network
    ipv6address: IPv6Address
    ipv6interface: IPv6Interface
    ipv6network: IPv6Network
    timedelta: datetime.timedelta
    set_type: Set[str]
    tuple_type: Tuple[int, str]
    path: Path


class DocumentWithBsonEncodersFiledsTypes(Document):
    color: Color
    timestamp: datetime.datetime

    class Settings:
        bson_encoders = {
            Color: lambda c: c.as_rgb(),
            datetime.datetime: lambda o: o.isoformat(timespec="microseconds"),
        }


class DocumentWithActions(Document):
    name: str
    num_1: int = 0
    num_2: int = 10
    num_3: int = 100
    _private_num: int = PrivateAttr(default=100)

    class Inner:
        inner_num_1 = 0
        inner_num_2 = 0

    @before_event(Insert)
    def capitalize_name(self):
        self.name = self.name.capitalize()

    @before_event([Insert, Replace, Save])
    async def add_one(self):
        self.num_1 += 1

    @after_event(Insert)
    def num_2_change(self):
        self.num_2 -= 1

    @after_event(Replace)
    def num_3_change(self):
        self.num_3 -= 1

    @before_event(Delete)
    def inner_num_to_one(self):
        self.Inner.inner_num_1 = 1

    @after_event(Delete)
    def inner_num_to_two(self):
        self.Inner.inner_num_2 = 2

    @before_event(Update)
    def inner_num_to_one_2(self):
        self._private_num += 1

    @after_event(Update)
    def inner_num_to_two_2(self):
        self.num_2 -= 1


class DocumentWithActions2(Document):
    name: str
    num_1: int = 0
    num_2: int = 10
    num_3: int = 100
    _private_num: int = PrivateAttr(default=100)

    class Inner:
        inner_num_1 = 0
        inner_num_2 = 0

    @before_event(Insert)
    def capitalize_name(self):
        self.name = self.name.capitalize()

    @before_event(Insert, Replace, Save)
    async def add_one(self):
        self.num_1 += 1

    @after_event(Insert)
    def num_2_change(self):
        self.num_2 -= 1

    @after_event(Replace)
    def num_3_change(self):
        self.num_3 -= 1

    @before_event(Delete)
    def inner_num_to_one(self):
        self.Inner.inner_num_1 = 1

    @after_event(Delete)
    def inner_num_to_two(self):
        self.Inner.inner_num_2 = 2

    @before_event(Update)
    def inner_num_to_one_2(self):
        self._private_num += 1

    @after_event(Update)
    def inner_num_to_two_2(self):
        self.num_2 -= 1


class InheritedDocumentWithActions(DocumentWithActions):
    ...


class InternalDoc(BaseModel):
    _private_field: str = PrivateAttr(default="TEST_PRIVATE")
    num: int = 100
    string: str = "test"
    lst: List[int] = [1, 2, 3, 4, 5]

    def change_private(self):
        self._private_field = "PRIVATE_CHANGED"

    def get_private(self):
        return self._private_field


class DocumentWithTurnedOnStateManagement(Document):
    num_1: int
    num_2: int
    internal: InternalDoc

    class Settings:
        use_state_management = True


class DocumentWithTurnedOnStateManagementWithCustomId(Document):
    id: int
    num_1: int
    num_2: int

    class Settings:
        use_state_management = True


class DocumentWithTurnedOnReplaceObjects(Document):
    num_1: int
    num_2: int
    internal: InternalDoc

    class Settings:
        use_state_management = True
        state_management_replace_objects = True


class DocumentWithTurnedOnSavePrevious(Document):
    num_1: int
    num_2: int
    internal: InternalDoc

    class Settings:
        use_state_management = True
        state_management_save_previous = True


class DocumentWithTurnedOffStateManagement(Document):
    num_1: int
    num_2: int


class DocumentWithValidationOnSave(Document):
    num_1: int
    num_2: int

    @after_event(ValidateOnSave)
    def num_2_plus_1(self):
        self.num_2 += 1

    class Settings:
        validate_on_save = True
        use_state_management = True


class DocumentWithRevisionTurnedOn(Document):
    num_1: int
    num_2: int

    class Settings:
        use_revision = True
        use_state_management = True


class DocumentWithPydanticConfig(Document):
    num_1: int

    class Config(Document.Config):
        validate_assignment = True


class DocumentWithExtras(Document):
    num_1: int

    class Config(Document.Config):
        extra = Extra.allow


class DocumentWithExtrasKw(Document, extra=Extra.allow):
    num_1: int


class Yard(Document):
    v: int
    w: int


class Lock(Document):
    k: int


class Window(Document):
    x: int
    y: int
    lock: Optional[Link[Lock]]


class Door(Document):
    t: int = 10
    window: Optional[Link[Window]]
    locks: Optional[List[Link[Lock]]]


class Roof(Document):
    r: int = 100


class House(Document):
    windows: List[Link[Window]]
    door: Link[Door]
    roof: Optional[Link[Roof]]
    yards: Optional[List[Link[Yard]]]
    name: Indexed(str) = Field(hidden=True)
    height: Indexed(int) = 2


class DocumentForEncodingTest(Document):
    bytes_field: Optional[bytes]
    datetime_field: Optional[datetime.datetime]


class DocumentWithTimeseries(Document):
    ts: datetime.datetime = Field(default_factory=datetime.datetime.now)

    class Settings:
        timeseries = TimeSeriesConfig(time_field="ts", expire_after_seconds=2)


class DocumentWithStringField(Document):
    string_field: str


class DocumentForEncodingTestDate(Document):
    date_field: datetime.date = Field(default_factory=datetime.date.today)

    class Settings:
        name = "test_date"
        bson_encoders = {
            datetime.date: lambda dt: datetime.datetime(
                year=dt.year,
                month=dt.month,
                day=dt.day,
                hour=0,
                minute=0,
                second=0,
            )
        }


class DocumentUnion(UnionDoc):
    class Settings:
        name = "multi_model"
        class_id = "123"


class DocumentMultiModelOne(Document):
    int_filed: int = 0
    shared: int = 0

    class Settings:
        union_doc = DocumentUnion
        name = "multi_one"
        class_id = "123"


class DocumentMultiModelTwo(Document):
    str_filed: str = "test"
    shared: int = 0
    linked_doc: Optional[Link[DocumentMultiModelOne]] = None

    class Settings:
        union_doc = DocumentUnion
        name = "multi_two"
        class_id = "123"


class YardWithRevision(Document):
    v: int
    w: int

    class Settings:
        use_revision = True
        use_state_management = True


class LockWithRevision(Document):
    k: int

    class Settings:
        use_revision = True
        use_state_management = True


class WindowWithRevision(Document):
    x: int
    y: int
    lock: Link[LockWithRevision]

    class Settings:
        use_revision = True
        use_state_management = True


class HouseWithRevision(Document):
    windows: List[Link[WindowWithRevision]]

    class Settings:
        use_revision = True
        use_state_management = True


# classes for inheritance test
class Vehicle(Document):
    """Root parent for testing flat inheritance"""

    #               Vehicle
    #              /   |   \
    #             /    |    \
    #        Bicycle  Bike  Car
    #                         \
    #                          \
    #                          Bus
    color: str

    @after_event(Insert)
    def on_object_create(self):
        # this event will be triggered for all children too (self will have corresponding type)
        ...

    class Settings:
        is_root = True


class Bicycle(Vehicle):
    frame: int
    wheels: int


class Fuelled(BaseModel):
    """Just a mixin"""

    fuel: Optional[str]


class Car(Vehicle, Fuelled):
    body: str


class Bike(Vehicle, Fuelled):
    ...


class Bus(Car, Fuelled):
    seats: int


class Owner(Document):
    name: str
    vehicles: List[Link[Vehicle]] = []


class MixinNonRoot(BaseModel):
    id: int = Field(..., ge=1, le=254)


class MyDocNonRoot(Document):
    class Settings:
        use_state_management = True


class TestNonRoot(MixinNonRoot, MyDocNonRoot):
    name: str


class Test2NonRoot(MyDocNonRoot):
    name: str


class Child(BaseModel):
    child_field: str


class SampleWithMutableObjects(Document):
    d: Dict[str, Child]
    lst: List[Child]


class SampleLazyParsing(Document):
    i: int
    s: str
    lst: List[int] = Field(
        [],
    )

    class Settings:
        lazy_parsing = True
        use_state_management = True

    class Config:
        validate_assignment = True


class RootDocument(Document):
    name: str
    link_root: Link[Document]


class ADocument(RootDocument):
    surname: str
    link_a: Link[Document]

    class Settings:
        name = "B"


class BDocument(RootDocument):
    email: str
    link_b: Link[Document]

    class Settings:
        name = "B"


class StateAndDecimalFieldModel(Document):
    amt: decimal.Decimal
    other_amt: condecimal(
        decimal_places=1, multiple_of=decimal.Decimal("0.5")
    ) = 0

    class Settings:
        name = "amounts"
        use_revision = True
        use_state_management = True


class Region(Document):
    state: Optional[str] = "TEST"
    city: Optional[str] = "TEST"
    district: Optional[str] = "TEST"


class UsersAddresses(Document):
    region_id: Optional[Link[Region]]
    phone_number: Optional[str] = None
    street: Optional[str] = None


class AddressView(BaseModel):
    id: Optional[PydanticObjectId] = Field(alias="_id")
    phone_number: Optional[str]
    street: Optional[str]
    state: Optional[str]
    city: Optional[str]
    district: Optional[str]

    class Settings:
        projection = {
            "id": "$_id",
            "phone_number": 1,
            "street": 1,
            "sub_district": "$region_id.sub_district",
            "city": "$region_id.city",
            "state": "$region_id.state",
        }


class SelfLinked(Document):
    item: Optional[Link["SelfLinked"]]
    s: str


class LoopedLinksA(Document):
    b: "LoopedLinksB"


class LoopedLinksB(Document):
    a: Optional[LoopedLinksA]


class DocWithCollectionInnerClass(Document):
    s: str

    class Collection:
        name = "test"


class DocumentWithDecimalField(Document):
    amt: decimal.Decimal
    other_amt: pydantic.condecimal(
        decimal_places=1, multiple_of=decimal.Decimal("0.5")
    ) = 0

    class Config:
        validate_assignment = True

    class Settings:
        name = "amounts"
        use_revision = True
        use_state_management = True
        indexes = [
            pymongo.IndexModel(
                keys=[("amt", pymongo.ASCENDING)], name="amt_ascending"
            ),
            pymongo.IndexModel(
                keys=[("other_amt", pymongo.DESCENDING)],
                name="other_amt_descending",
            ),
        ]


<<<<<<< HEAD
class DocumentWithLink(Document):
    link: Link["DocumentWithBackLink"]
    s: str = "TEST"


class DocumentWithBackLink(Document):
    back_link: BackLink[DocumentWithLink] = Field(original_field="link")
    i: int = 1


class DocumentWithListLink(Document):
    link: List[Link["DocumentWithListBackLink"]]
    s: str = "TEST"


class DocumentWithListBackLink(Document):
    back_link: List[BackLink[DocumentWithListLink]] = Field(
        original_field="link"
    )
    i: int = 1
=======
class ModelWithOptionalField(BaseModel):
    s: Optional[str]
    i: int


class DocumentWithKeepNullsFalse(Document):
    o: Optional[str]
    m: ModelWithOptionalField

    class Settings:
        keep_nulls = False
        use_state_management = True
>>>>>>> 0cd2c602
<|MERGE_RESOLUTION|>--- conflicted
+++ resolved
@@ -728,7 +728,20 @@
         ]
 
 
-<<<<<<< HEAD
+class ModelWithOptionalField(BaseModel):
+    s: Optional[str]
+    i: int
+
+
+class DocumentWithKeepNullsFalse(Document):
+    o: Optional[str]
+    m: ModelWithOptionalField
+
+    class Settings:
+        keep_nulls = False
+        use_state_management = True
+
+
 class DocumentWithLink(Document):
     link: Link["DocumentWithBackLink"]
     s: str = "TEST"
@@ -748,18 +761,4 @@
     back_link: List[BackLink[DocumentWithListLink]] = Field(
         original_field="link"
     )
-    i: int = 1
-=======
-class ModelWithOptionalField(BaseModel):
-    s: Optional[str]
-    i: int
-
-
-class DocumentWithKeepNullsFalse(Document):
-    o: Optional[str]
-    m: ModelWithOptionalField
-
-    class Settings:
-        keep_nulls = False
-        use_state_management = True
->>>>>>> 0cd2c602
+    i: int = 1