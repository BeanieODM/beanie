from datetime import datetime, timedelta
from random import randint
from typing import List

import pytest

from beanie.odm.utils.general import init_beanie
from tests.odm.models import (
    DocumentTestModel,
    DocumentTestModelWithIndexFlagsAliases,
    SubDocument,
    DocumentTestModelWithCustomCollectionName,
    DocumentTestModelWithSimpleIndex,
    DocumentTestModelWithIndexFlags,
    DocumentTestModelWithComplexIndex,
    DocumentTestModelFailInspection,
    DocumentWithCustomIdUUID,
    DocumentWithCustomIdInt,
<<<<<<< HEAD
    DocumentWithCustomFiledsTypes,
    DocumentWithBsonEncodersFiledsTypes,
=======
    DocumentWithActions,
    DocumentWithTurnedOnStateManagement,
    DocumentWithTurnedOffStateManagement,
>>>>>>> 213c092f
)
from tests.odm.models import (
    Sample,
    Nested,
    Option2,
    Option1,
    GeoObject,
)


@pytest.fixture
def point():
    return {
        "longitude": 13.404954,
        "latitude": 52.520008,
    }


@pytest.fixture
async def preset_documents(point):
    docs = []
    for i in range(10):
        timestamp = datetime.utcnow() - timedelta(days=i)
        integer_1: int = i // 3
        integer_2: int = i // 2
        float_num = integer_1 + 0.3
        string: str = f"test_{integer_1}"
        option_1 = Option1(s="TEST")
        option_2 = Option2(f=3.14)
        union = option_1 if i % 2 else option_2
        optional = option_2 if not i % 3 else None
        geo = GeoObject(
            coordinates=[
                point["longitude"] + i / 10,
                point["latitude"] + i / 10,
            ]
        )
        nested = Nested(
            integer=integer_2,
            option_1=option_1,
            union=union,
            optional=optional,
        )

        sample = Sample(
            timestamp=timestamp,
            increment=i,
            integer=integer_1,
            float_num=float_num,
            string=string,
            nested=nested,
            optional=optional,
            union=union,
            geo=geo,
        )
        docs.append(sample)
    await Sample.insert_many(documents=docs)


@pytest.fixture()
def sample_doc_not_saved(point):
    nested = Nested(
        integer=0,
        option_1=Option1(s="TEST"),
        union=Option1(s="TEST"),
        optional=None,
    )
    geo = GeoObject(
        coordinates=[
            point["longitude"],
            point["latitude"],
        ]
    )
    return Sample(
        timestamp=datetime.utcnow(),
        increment=0,
        integer=0,
        float_num=0,
        string="TEST_NOT_SAVED",
        nested=nested,
        optional=None,
        union=Option1(s="TEST"),
        geo=geo,
    )


@pytest.fixture()
async def session(cli, loop):
    s = await cli.start_session()
    yield s
    await s.end_session()


@pytest.fixture(autouse=True)
async def init(loop, db):
    models = [
        DocumentTestModel,
        DocumentTestModelWithCustomCollectionName,
        DocumentTestModelWithSimpleIndex,
        DocumentTestModelWithIndexFlags,
        DocumentTestModelWithIndexFlagsAliases,
        DocumentTestModelWithComplexIndex,
        DocumentTestModelFailInspection,
        DocumentWithBsonEncodersFiledsTypes,
        DocumentWithCustomFiledsTypes,
        DocumentWithCustomIdUUID,
        DocumentWithCustomIdInt,
        Sample,
        DocumentWithActions,
        DocumentWithTurnedOnStateManagement,
        DocumentWithTurnedOffStateManagement,
    ]
    await init_beanie(
        database=db,
        document_models=models,
    )
    yield None

    for model in models:
        await model.get_motor_collection().drop()
        await model.get_motor_collection().drop_indexes()


@pytest.fixture
def document_not_inserted():
    return DocumentTestModel(
        test_int=42,
        test_list=[SubDocument(test_str="foo"), SubDocument(test_str="bar")],
        test_str="kipasa",
    )


@pytest.fixture
def documents_not_inserted():
    def generate_documents(
        number: int, test_str: str = None, random: bool = False
    ) -> List[DocumentTestModel]:
        return [
            DocumentTestModel(
                test_int=randint(0, 1000000) if random else i,
                test_list=[
                    SubDocument(test_str="foo"),
                    SubDocument(test_str="bar"),
                ],
                test_str="kipasa" if test_str is None else test_str,
            )
            for i in range(number)
        ]

    return generate_documents


@pytest.fixture
async def document(document_not_inserted, loop) -> DocumentTestModel:
    return await document_not_inserted.insert()


@pytest.fixture
def documents(documents_not_inserted):
    async def generate_documents(
        number: int, test_str: str = None, random: bool = False
    ):
        result = await DocumentTestModel.insert_many(
            documents_not_inserted(number, test_str, random)
        )
        return result.inserted_ids

    return generate_documents<|MERGE_RESOLUTION|>--- conflicted
+++ resolved
@@ -16,14 +16,11 @@
     DocumentTestModelFailInspection,
     DocumentWithCustomIdUUID,
     DocumentWithCustomIdInt,
-<<<<<<< HEAD
     DocumentWithCustomFiledsTypes,
     DocumentWithBsonEncodersFiledsTypes,
-=======
     DocumentWithActions,
     DocumentWithTurnedOnStateManagement,
     DocumentWithTurnedOffStateManagement,
->>>>>>> 213c092f
 )
 from tests.odm.models import (
     Sample,
