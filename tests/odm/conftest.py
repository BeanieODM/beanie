from datetime import datetime, timedelta
from random import randint
from typing import List

import pytest

from beanie.odm.utils.init import init_beanie
from tests.odm.models import (
    ADocument,
    BDocument,
    Bicycle,
    Bike,
    Bus,
    Car,
    Doc2NonRoot,
    DocNonRoot,
    DocumentForEncodingTest,
    DocumentForEncodingTestDate,
    DocumentMultiModelOne,
    DocumentMultiModelTwo,
    DocumentTestModel,
    DocumentTestModelFailInspection,
    DocumentTestModelIndexFlagsAnnotated,
    DocumentTestModelWithComplexIndex,
    DocumentTestModelWithCustomCollectionName,
    DocumentTestModelWithIndexFlags,
    DocumentTestModelWithIndexFlagsAliases,
    DocumentTestModelWithLink,
    DocumentTestModelWithSimpleIndex,
    DocumentToBeLinked,
    DocumentToTestSync,
    DocumentUnion,
    DocumentWithActions,
    DocumentWithActions2,
    DocumentWithBackLink,
    DocumentWithBackLinkForNesting,
    DocumentWithBsonBinaryField,
    DocumentWithBsonEncodersFiledsTypes,
    DocumentWithComplexDictKey,
    DocumentWithCustomFiledsTypes,
    DocumentWithCustomIdInt,
    DocumentWithCustomIdUUID,
    DocumentWithCustomInit,
    DocumentWithDecimalField,
    DocumentWithDeprecatedHiddenField,
    DocumentWithExtras,
    DocumentWithHttpUrlField,
    DocumentWithIndexedObjectId,
    DocumentWithIndexMerging1,
    DocumentWithIndexMerging2,
    DocumentWithKeepNullsFalse,
    DocumentWithLink,
    DocumentWithLinkForNesting,
    DocumentWithList,
    DocumentWithListBackLink,
    DocumentWithListLink,
    DocumentWithListOfLinks,
    DocumentWithOptionalBackLink,
    DocumentWithOptionalListBackLink,
    DocumentWithPydanticConfig,
    DocumentWithRevisionTurnedOn,
    DocumentWithRootModelAsAField,
    DocumentWithStringField,
    DocumentWithTextIndexAndLink,
    DocumentWithTimeStampToTestConsistency,
    DocumentWithTurnedOffStateManagement,
    DocumentWithTurnedOnReplaceObjects,
    DocumentWithTurnedOnSavePrevious,
    DocumentWithTurnedOnStateManagement,
    DocumentWithTurnedOnStateManagementWithCustomId,
    DocumentWithValidationOnSave,
    DocWithCallWrapper,
    Door,
    GeoObject,
    House,
    HouseWithRevision,
    InheritedDocumentWithActions,
    LinkDocumentForTextSeacrh,
    Lock,
    LockWithRevision,
    LongSelfLink,
    LoopedLinksA,
    LoopedLinksB,
    Nested,
    Option1,
    Option2,
    Owner,
    PackageElemMatch,
    Region,
    Roof,
    RootDocument,
    Sample,
    SampleLazyParsing,
    SampleWithMutableObjects,
    SelfLinked,
    StateAndDecimalFieldModel,
    SubDocument,
    UsersAddresses,
    Vehicle,
    Window,
    WindowWithRevision,
    WindowWithValidationOnSave,
    Yard,
    YardWithRevision,
)
from tests.odm.views import ViewForTest, ViewForTestWithLink


@pytest.fixture
def point():
    return {
        "longitude": 13.404954,
        "latitude": 52.520008,
    }


@pytest.fixture
async def preset_documents(point):
    docs = []
    for i in range(10):
        timestamp = datetime.utcnow() - timedelta(days=i)
        integer_1: int = i // 3
        integer_2: int = i // 2
        float_num = integer_1 + 0.3
        string: str = f"test_{integer_1}"
        option_1 = Option1(s="TEST")
        option_2 = Option2(f=3.14)
        union = option_1 if i % 2 else option_2
        optional = option_2 if not i % 3 else None
        geo = GeoObject(
            coordinates=[
                point["longitude"] + i / 10,
                point["latitude"] + i / 10,
            ]
        )
        nested = Nested(
            integer=integer_2,
            option_1=option_1,
            union=union,
            optional=optional,
        )

        const = "TEST"

        sample = Sample(
            timestamp=timestamp,
            increment=i,
            integer=integer_1,
            float_num=float_num,
            string=string,
            nested=nested,
            optional=optional,
            union=union,
            geo=geo,
            const=const,
        )

        docs.append(sample)
    await Sample.insert_many(documents=docs)


@pytest.fixture()
def sample_doc_not_saved(point):
    nested = Nested(
        integer=0,
        option_1=Option1(s="TEST"),
        union=Option1(s="TEST"),
        optional=None,
    )
    geo = GeoObject(
        coordinates=[
            point["longitude"],
            point["latitude"],
        ]
    )
    return Sample(
        timestamp=datetime.utcnow(),
        increment=0,
        integer=0,
        float_num=0,
        string="TEST_NOT_SAVED",
        nested=nested,
        optional=None,
        union=Option1(s="TEST"),
        geo=geo,
    )


@pytest.fixture()
async def session(cli):
    s = await cli.start_session()
    yield s
    await s.end_session()


@pytest.fixture(autouse=True)
async def init(db):
    models = [
        DocumentWithExtras,
        DocumentWithPydanticConfig,
        DocumentTestModel,
        DocumentTestModelWithLink,
        DocumentTestModelWithCustomCollectionName,
        DocumentTestModelWithSimpleIndex,
        DocumentTestModelWithIndexFlags,
        DocumentTestModelWithIndexFlagsAliases,
        DocumentTestModelIndexFlagsAnnotated,
        DocumentTestModelWithComplexIndex,
        DocumentTestModelFailInspection,
        DocumentWithBsonEncodersFiledsTypes,
        DocumentWithDeprecatedHiddenField,
        DocumentWithCustomFiledsTypes,
        DocumentWithCustomIdUUID,
        DocumentWithCustomIdInt,
        Sample,
        DocumentWithActions,
        DocumentWithTurnedOnStateManagement,
        DocumentWithTurnedOnReplaceObjects,
        DocumentWithTurnedOnSavePrevious,
        DocumentWithTurnedOffStateManagement,
        DocumentWithValidationOnSave,
        DocumentWithRevisionTurnedOn,
        DocumentWithHttpUrlField,
        House,
        Window,
        WindowWithValidationOnSave,
        Door,
        Roof,
        Yard,
        Lock,
        InheritedDocumentWithActions,
        DocumentForEncodingTest,
        DocumentForEncodingTestDate,
        DocumentWithStringField,
        ViewForTest,
        ViewForTestWithLink,
        DocumentMultiModelOne,
        DocumentMultiModelTwo,
        DocumentUnion,
        HouseWithRevision,
        WindowWithRevision,
        LockWithRevision,
        YardWithRevision,
        DocumentWithActions2,
        Vehicle,
        Bicycle,
        Bike,
        Car,
        Bus,
        Owner,
        SampleWithMutableObjects,
        DocNonRoot,
        Doc2NonRoot,
        SampleLazyParsing,
        RootDocument,
        ADocument,
        BDocument,
        StateAndDecimalFieldModel,
        Region,
        UsersAddresses,
        SelfLinked,
        LoopedLinksA,
        LoopedLinksB,
        DocumentWithTurnedOnStateManagementWithCustomId,
        DocumentWithDecimalField,
        DocumentWithKeepNullsFalse,
        PackageElemMatch,
        DocumentWithLink,
        DocumentWithBackLink,
        DocumentWithListLink,
        DocumentWithListBackLink,
        DocumentWithListOfLinks,
        DocumentToBeLinked,
        DocumentWithTimeStampToTestConsistency,
        DocumentWithIndexMerging1,
        DocumentWithIndexMerging2,
        DocumentWithCustomInit,
        DocumentWithTextIndexAndLink,
        LinkDocumentForTextSeacrh,
        DocumentWithList,
        DocumentWithBsonBinaryField,
        DocumentWithRootModelAsAField,
        DocWithCallWrapper,
        DocumentWithOptionalBackLink,
        DocumentWithOptionalListBackLink,
        DocumentWithComplexDictKey,
        DocumentWithIndexedObjectId,
<<<<<<< HEAD
        DocumentWithLinkForNesting,
        DocumentWithBackLinkForNesting,
        LongSelfLink,
=======
        DocumentToTestSync,
>>>>>>> 7c49b915
    ]
    await init_beanie(
        database=db,
        document_models=models,
    )

    yield None

    for model in models:
        await model.get_motor_collection().drop()
        await model.get_motor_collection().drop_indexes()


@pytest.fixture
def document_not_inserted():
    return DocumentTestModel(
        test_int=42,
        test_list=[SubDocument(test_str="foo"), SubDocument(test_str="bar")],
        test_doc=SubDocument(test_str="foobar"),
        test_str="kipasa",
    )


@pytest.fixture
def documents_not_inserted():
    def generate_documents(
        number: int, test_str: str = None, random: bool = False
    ) -> List[DocumentTestModel]:
        return [
            DocumentTestModel(
                test_int=randint(0, 1000000) if random else i,
                test_list=[
                    SubDocument(test_str="foo"),
                    SubDocument(test_str="bar"),
                ],
                test_doc=SubDocument(test_str="foobar"),
                test_str="kipasa" if test_str is None else test_str,
            )
            for i in range(number)
        ]

    return generate_documents


@pytest.fixture
async def document(document_not_inserted) -> DocumentTestModel:
    return await document_not_inserted.insert()


@pytest.fixture
def documents(documents_not_inserted):
    async def generate_documents(
        number: int, test_str: str = None, random: bool = False
    ):
        result = await DocumentTestModel.insert_many(
            documents_not_inserted(number, test_str, random)
        )
        return result.inserted_ids

    return generate_documents


@pytest.fixture
def documents_with_links(documents):
    async def generate_documents():
        await documents(15)
        results = await DocumentTestModel.all().to_list()
        for document in results:
            await DocumentTestModelWithLink(test_link=document).insert()

    return generate_documents<|MERGE_RESOLUTION|>--- conflicted
+++ resolved
@@ -285,13 +285,10 @@
         DocumentWithOptionalListBackLink,
         DocumentWithComplexDictKey,
         DocumentWithIndexedObjectId,
-<<<<<<< HEAD
+        DocumentToTestSync,
         DocumentWithLinkForNesting,
         DocumentWithBackLinkForNesting,
         LongSelfLink,
-=======
-        DocumentToTestSync,
->>>>>>> 7c49b915
     ]
     await init_beanie(
         database=db,
