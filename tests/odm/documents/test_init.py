import pytest
from motor.motor_asyncio import AsyncIOMotorCollection
from pymongo import IndexModel

from beanie import Document, Indexed, init_beanie
from beanie.exceptions import CollectionWasNotInitialized
from beanie.odm.utils.projection import get_projection
from tests.odm.models import (
    Color,
    DocumentTestModel,
    DocumentTestModelIndexFlagsAnnotated,
    DocumentTestModelStringImport,
    DocumentTestModelWithComplexIndex,
    DocumentTestModelWithCustomCollectionName,
    DocumentTestModelWithDroppedIndex,
    DocumentTestModelWithIndexFlags,
    DocumentTestModelWithIndexFlagsAliases,
    DocumentTestModelWithSimpleIndex,
    DocumentWithCustomInit,
    DocumentWithIndexMerging2,
    DocumentWithLink,
    DocumentWithListLink,
    DocumentWithUnionTypeExpressionOptionalBackLink,
)


async def test_init_collection_was_not_initialized():
    class NewDocument(Document):
        test_str: str

    with pytest.raises(CollectionWasNotInitialized):
        NewDocument(test_str="test")


async def test_init_connection_string(settings):
    class NewDocumentCS(Document):
        test_str: str

    await init_beanie(
        connection_string=settings.mongodb_dsn, document_models=[NewDocumentCS]
    )
    assert (
        NewDocumentCS.get_motor_collection().database.name
        == settings.mongodb_dsn.split("/")[-1]
    )


async def test_init_wrong_params(settings, db):
    class NewDocumentCS(Document):
        test_str: str

    with pytest.raises(ValueError):
        await init_beanie(
            database=db,
            connection_string=settings.mongodb_dsn,
            document_models=[NewDocumentCS],
        )

    with pytest.raises(ValueError):
        await init_beanie(document_models=[NewDocumentCS])

    with pytest.raises(ValueError):
        await init_beanie(connection_string=settings.mongodb_dsn)


async def test_collection_with_custom_name():
    collection: AsyncIOMotorCollection = (
        DocumentTestModelWithCustomCollectionName.get_motor_collection()
    )
    assert collection.name == "custom"


async def test_simple_index_creation():
    collection: AsyncIOMotorCollection = (
        DocumentTestModelWithSimpleIndex.get_motor_collection()
    )
    index_info = await collection.index_information()
    assert index_info["test_int_1"] == {"key": [("test_int", 1)], "v": 2}
    assert index_info["test_str_text"]["key"] == [
        ("_fts", "text"),
        ("_ftsx", 1),
    ]


async def test_flagged_index_creation():
    collection: AsyncIOMotorCollection = (
        DocumentTestModelWithIndexFlags.get_motor_collection()
    )
    index_info = await collection.index_information()
    assert index_info["test_int_1"] == {
        "key": [("test_int", 1)],
        "sparse": True,
        "v": 2,
    }
    assert index_info["test_str_-1"] == {
        "key": [("test_str", -1)],
        "unique": True,
        "v": 2,
    }


async def test_flagged_index_creation_with_alias():
    collection: AsyncIOMotorCollection = (
        DocumentTestModelWithIndexFlagsAliases.get_motor_collection()
    )
    index_info = await collection.index_information()
    assert index_info["testInt_1"] == {
        "key": [("testInt", 1)],
        "sparse": True,
        "v": 2,
    }
    assert index_info["testStr_-1"] == {
        "key": [("testStr", -1)],
        "unique": True,
        "v": 2,
    }


async def test_annotated_index_creation():
    collection: AsyncIOMotorCollection = (
        DocumentTestModelIndexFlagsAnnotated.get_motor_collection()
    )
    index_info = await collection.index_information()
    assert index_info["str_index_text"]["key"] == [
        ("_fts", "text"),
        ("_ftsx", 1),
    ]
    assert index_info["str_index_annotated_1"] == {
        "key": [("str_index_annotated", 1)],
        "v": 2,
    }

    assert index_info["uuid_index_annotated_1"] == {
        "key": [("uuid_index_annotated", 1)],
        "unique": True,
        "v": 2,
    }
    if "uuid_index" in index_info:
        assert index_info["uuid_index"] == {
            "key": [("uuid_index", 1)],
            "unique": True,
            "v": 2,
        }


async def test_complex_index_creation():
    collection: AsyncIOMotorCollection = (
        DocumentTestModelWithComplexIndex.get_motor_collection()
    )
    index_info = await collection.index_information()
    assert index_info == {
        "_id_": {"key": [("_id", 1)], "v": 2},
        "test_int_1": {"key": [("test_int", 1)], "v": 2},
        "test_int_1_test_str_-1": {
            "key": [("test_int", 1), ("test_str", -1)],
            "v": 2,
        },
        "test_string_index_DESCENDING": {"key": [("test_str", -1)], "v": 2},
    }


async def test_index_dropping_is_allowed(db):
    await init_beanie(
        database=db, document_models=[DocumentTestModelWithComplexIndex]
    )
    collection: AsyncIOMotorCollection = (
        DocumentTestModelWithComplexIndex.get_motor_collection()
    )

    await init_beanie(
        database=db,
        document_models=[DocumentTestModelWithDroppedIndex],
        allow_index_dropping=True,
    )

    collection: AsyncIOMotorCollection = (
        DocumentTestModelWithComplexIndex.get_motor_collection()
    )
    index_info = await collection.index_information()
    assert index_info == {
        "_id_": {"key": [("_id", 1)], "v": 2},
        "test_int_1": {"key": [("test_int", 1)], "v": 2},
    }


async def test_index_dropping_is_not_allowed(db):
    await init_beanie(
        database=db, document_models=[DocumentTestModelWithComplexIndex]
    )
    await init_beanie(
        database=db,
        document_models=[DocumentTestModelWithDroppedIndex],
        allow_index_dropping=False,
    )

    collection: AsyncIOMotorCollection = (
        DocumentTestModelWithComplexIndex.get_motor_collection()
    )
    index_info = await collection.index_information()
    assert index_info == {
        "_id_": {"key": [("_id", 1)], "v": 2},
        "test_int_1": {"key": [("test_int", 1)], "v": 2},
        "test_int_1_test_str_-1": {
            "key": [("test_int", 1), ("test_str", -1)],
            "v": 2,
        },
        "test_string_index_DESCENDING": {"key": [("test_str", -1)], "v": 2},
    }


async def test_index_dropping_is_not_allowed_as_default(db):
    await init_beanie(
        database=db, document_models=[DocumentTestModelWithComplexIndex]
    )
    await init_beanie(
        database=db,
        document_models=[DocumentTestModelWithDroppedIndex],
    )

    collection: AsyncIOMotorCollection = (
        DocumentTestModelWithComplexIndex.get_motor_collection()
    )
    index_info = await collection.index_information()
    assert index_info == {
        "_id_": {"key": [("_id", 1)], "v": 2},
        "test_int_1": {"key": [("test_int", 1)], "v": 2},
        "test_int_1_test_str_-1": {
            "key": [("test_int", 1), ("test_str", -1)],
            "v": 2,
        },
        "test_string_index_DESCENDING": {"key": [("test_str", -1)], "v": 2},
    }


async def test_document_string_import(db):
    await init_beanie(
        database=db,
        document_models=[
            "tests.odm.models.DocumentTestModelStringImport",
        ],
    )
    document = DocumentTestModelStringImport(test_int=1)
    assert document.id is None
    await document.insert()
    assert document.id is not None

    with pytest.raises(ValueError):
        await init_beanie(
            database=db,
            document_models=[
                "tests",
            ],
        )

    with pytest.raises(AttributeError):
        await init_beanie(
            database=db,
            document_models=[
                "tests.wrong",
            ],
        )


async def test_projection():
    projection = get_projection(DocumentTestModel)
    assert projection == {
        "_id": 1,
        "test_int": 1,
        "test_list": 1,
        "test_str": 1,
        "test_doc": 1,
        "revision_id": 1,
    }


async def test_index_recreation(db):
    class Sample1(Document):
        name: Indexed(str, unique=True)

        class Settings:
            name = "sample"

    class Sample2(Document):
        name: str
        status: str = "active"

        class Settings:
            indexes = [
                IndexModel(
                    "name",
                    unique=True,
                    partialFilterExpression={"is_active": {"$eq": "active"}},
                ),
            ]
            name = "sample"

    await db.drop_collection("sample")

    await init_beanie(
        database=db,
        document_models=[Sample1],
    )

    await init_beanie(
        database=db, document_models=[Sample2], allow_index_dropping=True
    )

    await db.drop_collection("sample")


async def test_merge_indexes():
    assert (
        await DocumentWithIndexMerging2.get_motor_collection().index_information()
        == {
            "_id_": {"key": [("_id", 1)], "v": 2},
            "s0_1": {"key": [("s0", 1)], "v": 2},
            "s1_1": {"key": [("s1", 1)], "v": 2},
            "s2_-1": {"key": [("s2", -1)], "v": 2},
            "s3_index": {"key": [("s3", -1)], "v": 2},
            "s4_index": {"key": [("s4", 1)], "v": 2},
        }
    )


async def test_custom_init():
    assert DocumentWithCustomInit.s == "TEST2"


async def test_index_on_custom_types(db):
    class Sample1(Document):
        name: Indexed(Color, unique=True)

        class Settings:
            name = "sample"

    await db.drop_collection("sample")

    await init_beanie(
        database=db,
        document_models=[Sample1],
    )

    await db.drop_collection("sample")


<<<<<<< HEAD
async def test_init_beanie_with_skip_indexes(db):
    class NewDocument(Document):
        test_str: str

    await init_beanie(
        database=db,
        document_models=[NewDocument],
        skip_indexes=True,
    )
    collection: AsyncIOMotorCollection = NewDocument.get_motor_collection()
    index_info = await collection.index_information()
    assert len(index_info) == 1  # Only the default _id index should be present
=======
async def test_init_document_with_union_type_expression_optional_back_link(db):
    await init_beanie(
        database=db,
        document_models=[
            DocumentWithUnionTypeExpressionOptionalBackLink,
            DocumentWithListLink,
            DocumentWithLink,
        ],
    )

    assert (
        DocumentWithUnionTypeExpressionOptionalBackLink.get_link_fields().keys()
        == {
            "back_link_list",
            "back_link",
        }
    )


async def test_init_document_can_inhert_and_extend_settings(db):
    class Sample1(Document):
        class Settings:
            name = "sample1"
            bson_encoders = {Color: lambda x: x.value}

    class Sample2(Sample1):
        class Settings(Sample1.Settings):
            name = "sample2"

    await init_beanie(
        database=db,
        document_models=[Sample2],
    )

    assert Sample2.get_settings().bson_encoders != {}
    assert Sample2.get_settings().name == "sample2"
>>>>>>> 22e4acc2
<|MERGE_RESOLUTION|>--- conflicted
+++ resolved
@@ -342,21 +342,6 @@
 
     await db.drop_collection("sample")
 
-
-<<<<<<< HEAD
-async def test_init_beanie_with_skip_indexes(db):
-    class NewDocument(Document):
-        test_str: str
-
-    await init_beanie(
-        database=db,
-        document_models=[NewDocument],
-        skip_indexes=True,
-    )
-    collection: AsyncIOMotorCollection = NewDocument.get_motor_collection()
-    index_info = await collection.index_information()
-    assert len(index_info) == 1  # Only the default _id index should be present
-=======
 async def test_init_document_with_union_type_expression_optional_back_link(db):
     await init_beanie(
         database=db,
@@ -393,4 +378,17 @@
 
     assert Sample2.get_settings().bson_encoders != {}
     assert Sample2.get_settings().name == "sample2"
->>>>>>> 22e4acc2
+
+
+async def test_init_beanie_with_skip_indexes(db):
+    class NewDocument(Document):
+        test_str: str
+
+    await init_beanie(
+        database=db,
+        document_models=[NewDocument],
+        skip_indexes=True,
+    )
+    collection: AsyncIOMotorCollection = NewDocument.get_motor_collection()
+    index_info = await collection.index_information()
+    assert len(index_info) == 1  # Only the default _id index should be present